<<<<<<< HEAD
// Reaktoro is a unified framework for modeling chemically reactive systems.
//
// Copyright (C) 2014-2018 Allan Leal
//
// This library is free software; you can redistribute it and/or
// modify it under the terms of the GNU Lesser General Public
// License as published by the Free Software Foundation; either
// version 2.1 of the License, or (at your option) any later version.
//
// This library is distributed in the hope that it will be useful,
// but WITHOUT ANY WARRANTY; without even the implied warranty of
// MERCHANTABILITY or FITNESS FOR A PARTICULAR PURPOSE. See the GNU
// Lesser General Public License for more details.
//
// You should have received a copy of the GNU Lesser General Public License
// along with this library. If not, see <http://www.gnu.org/licenses/>.

#include "ChemicalEditor.hpp"

// C++ includes
#include <set>

// Reaktoro includes
#include <Reaktoro/Common/ElementUtils.hpp>
#include <Reaktoro/Common/InterpolationUtils.hpp>
#include <Reaktoro/Common/NamingUtils.hpp>
#include <Reaktoro/Common/StringList.hpp>
#include <Reaktoro/Common/Units.hpp>
#include <Reaktoro/Core/ChemicalSystem.hpp>
#include <Reaktoro/Core/Phase.hpp>
#include <Reaktoro/Core/ReactionSystem.hpp>
#include <Reaktoro/Core/Species.hpp>
#include <Reaktoro/Common/Exception.hpp>
#include <Reaktoro/Thermodynamics/Core/Database.hpp>
#include <Reaktoro/Thermodynamics/Core/Thermo.hpp>
#include <Reaktoro/Thermodynamics/Mixtures/AqueousMixture.hpp>
#include <Reaktoro/Thermodynamics/Mixtures/GaseousMixture.hpp>
#include <Reaktoro/Thermodynamics/Mixtures/MineralMixture.hpp>
#include <Reaktoro/Thermodynamics/Phases/AqueousPhase.hpp>
#include <Reaktoro/Thermodynamics/Phases/GaseousPhase.hpp>
#include <Reaktoro/Thermodynamics/Phases/LiquidPhase.hpp>
#include <Reaktoro/Thermodynamics/Phases/MineralPhase.hpp>
#include <Reaktoro/Thermodynamics/Reactions/MineralReaction.hpp>
#include <Reaktoro/Thermodynamics/Species/AqueousSpecies.hpp>
#include <Reaktoro/Thermodynamics/Species/GaseousSpecies.hpp>
#include <Reaktoro/Thermodynamics/Species/LiquidSpecies.hpp>
#include <Reaktoro/Thermodynamics/Species/MineralSpecies.hpp>
#include <Reaktoro/Thermodynamics/Water/WaterConstants.hpp>

namespace Reaktoro {
namespace {

auto collectElementsInCompounds(const std::vector<std::string>& compounds) -> std::vector<std::string>
{
    std::set<std::string> elemset;
    for(const auto& compound : compounds)
        for(const auto& pair : elements(compound))
            elemset.insert(pair.first);
    return {elemset.begin(), elemset.end()};
}

auto lnActivityConstants(const AqueousPhase& phase) -> ThermoVectorFunction
{
    // The ln activity constants of the aqueous species
    ThermoVector ln_c(phase.numSpecies());

    // The index of solvent water species
    const Index iH2O = phase.indexSpeciesAnyWithError(alternativeWaterNames());

    // Set the ln activity constants of aqueous species to ln(55.508472)
    ln_c = std::log(1.0/waterMolarMass);

    // Set the ln activity constant of water to zero
    ln_c[iH2O] = 0.0;

    ThermoVectorFunction f = [=](Temperature T, Pressure P) mutable
    {
        return ln_c;
    };

    return f;
}

auto lnActivityConstants(const FluidPhase& phase) -> ThermoVectorFunction
{
    // The ln activity constants of the generic species
    ThermoVector ln_c(phase.numSpecies());

    ThermoVectorFunction f = [=](Temperature T, Pressure P) mutable
    {
        ln_c = log(P * 1e-5); // ln(Pbar)
        return ln_c;
    };

    return f;
}

auto lnActivityConstants(const MineralPhase& phase) -> ThermoVectorFunction
{
    // The ln activity constants of the mineral species
    ThermoVector ln_c(phase.numSpecies());

    ThermoVectorFunction f = [=](Temperature T, Pressure P) mutable
    {
        return ln_c;
    };

    return f;
}

} // namespace

struct ChemicalEditor::Impl
{
private:
    /// The database instance
    Database database;

    /// The definition of the aqueous phase
    AqueousPhase aqueous_phase;

    /// The definition of the gaseous phase
    GaseousPhase gaseous_phase;

    /// The definition of the liquid phase
    LiquidPhase liquid_phase;

    /// The definition of the mineral phases
    std::vector<MineralPhase> mineral_phases;

    /// The mineral reactions of the chemical system
    std::vector<MineralReaction> mineral_reactions;

    /// The temperatures for constructing interpolation tables of thermodynamic properties (in units of K).
    std::vector<double> temperatures;

    /// The pressures for constructing interpolation tables of thermodynamic properties (in units of Pa).
    std::vector<double> pressures;

public:
    Impl()
    : Impl(Database("supcrt98"))
    {
    }

    explicit Impl(const Database& database)
    : database(database)
    {
        // The default temperatures for the interpolation of the thermodynamic properties (in units of celsius)
        temperatures = { 0, 25, 50, 75, 100, 125, 150, 175, 200, 225, 250, 275, 300 };

        // The default pressures for the interpolation of the thermodynamic properties (in units of bar)
        pressures = { 1, 25, 50, 75, 100, 150, 200, 250, 300, 350, 400, 450, 500, 550, 600, 650, 700, 750, 800, 850, 900, 950, 1000 };

        // Convert the temperatures and pressures to units of kelvin and pascal respectively
        for(auto& x : temperatures) x = x + 273.15;
        for(auto& x : pressures)    x = x * 1.0e+5;
    }

    auto setTemperatures(const std::vector<double>& values, const std::string& units) -> void
    {
        temperatures = values;
        for(auto& x : temperatures)
            x = units::convert(x, units, "kelvin");
    }

    auto setPressures(const std::vector<double>& values, const std::string& units) -> void
    {
        pressures = values;
        for(auto& x : pressures)
            x = units::convert(x, units, "pascal");
    }

    auto initializePhasesWithElements(const std::vector<std::string>& elements) -> void
    {
        aqueous_phase = {};
        gaseous_phase = {};
        liquid_phase = {};
    	mineral_phases.clear();

        auto aqueous_species = database.aqueousSpeciesWithElements(elements);
        auto gaseous_species = database.gaseousSpeciesWithElements(elements);
        auto liquid_species = database.liquidSpeciesWithElements(elements);
        auto mineral_species = database.mineralSpeciesWithElements(elements);

    	if(!aqueous_species.empty())
            addPhase(AqueousPhase(AqueousMixture(aqueous_species)));

        if (!gaseous_species.empty())
            addPhase(GaseousPhase(GaseousMixture(gaseous_species)));

        if (!liquid_species.empty())
            addPhase(LiquidPhase(LiquidMixture(liquid_species)));

        for(const auto& mineral : mineral_species)
            addPhase(MineralPhase(MineralMixture(mineral)));
    }

    auto addPhase(const AqueousPhase& phase) -> AqueousPhase&
    {
        aqueous_phase = phase;
        aqueous_phase.setInterpolationPoints(temperatures, pressures);
        return aqueous_phase;
    }

    auto addPhase(const GaseousPhase& phase) -> GaseousPhase&
    {
        gaseous_phase = phase;
        return gaseous_phase;
    }

    auto addPhase(const LiquidPhase& phase) -> LiquidPhase&
    {
        liquid_phase = phase;
        return liquid_phase;
    }

    auto addPhase(const MineralPhase& phase) -> MineralPhase&
    {
        for(MineralPhase& x : mineral_phases)
            if(x.name() == phase.name())
                return x = phase;
        mineral_phases.push_back(phase);
        return mineral_phases.back();
    }

    auto addAqueousPhaseHelper(const std::vector<AqueousSpecies>& species) -> AqueousPhase&
    {
        AqueousMixture mixture(species);
        return addPhase(AqueousPhase(mixture));
    }

    auto addAqueousPhaseWithSpecies(const std::vector<std::string>& species) -> AqueousPhase&
    {
        Assert(species.size(), "Could not create the AqueousPhase object.",
            "Expecting at least one species name.");
        std::vector<AqueousSpecies> aqueous_species(species.size());
        for(unsigned i = 0; i < species.size(); ++i)
            aqueous_species[i] = database.aqueousSpecies(species[i]);
        return addAqueousPhaseHelper(aqueous_species);
    }

    auto addAqueousPhaseWithElements(const std::vector<std::string>& elements) -> AqueousPhase&
    {
        Assert(elements.size(), "Could not create the AqueousPhase object.",
            "Expecting at least one chemical element or compound name.");
        return addAqueousPhaseHelper(database.aqueousSpeciesWithElements(elements));
    }

    auto addAqueousPhaseWithCompounds(const std::vector<std::string>& compounds) -> AqueousPhase&
    {
        return addAqueousPhaseWithElements(collectElementsInCompounds(compounds));
    }

    auto addGaseousPhaseHelper(const std::vector<GaseousSpecies>& species) -> GaseousPhase&
    {
        GaseousMixture mixture(species);
        gaseous_phase = GaseousPhase(mixture);
        return gaseous_phase;
    }

    auto addGaseousPhaseWithSpecies(const std::vector<std::string>& species) -> GaseousPhase&
    {
        Assert(species.size(), "Could not create the GaseousPhase object that represents a gas.",
            "Expecting at least one species name.");
        std::vector<GaseousSpecies> gaseous_species(species.size());
        for(unsigned i = 0; i < species.size(); ++i)
            gaseous_species[i] = database.gaseousSpecies(species[i]);
        return addGaseousPhaseHelper(gaseous_species);
    }

    auto addGaseousPhaseWithElements(const std::vector<std::string>& elements) -> GaseousPhase&
    {
        Assert(elements.size(), "Could not create the GaseousPhase object that represents a gas.",
            "Expecting at least one chemical element or compound name.");
        return addGaseousPhaseHelper(database.gaseousSpeciesWithElements(elements));
    }

    auto addGaseousPhaseWithCompounds(const std::vector<std::string>& compounds) -> GaseousPhase&
    {
        return addGaseousPhaseWithElements(collectElementsInCompounds(compounds));
    }

    auto addLiquidPhaseHelper(const std::vector<LiquidSpecies>& species) -> LiquidPhase&
    {
        LiquidMixture mixture(species);
        liquid_phase = LiquidPhase(mixture);
        return liquid_phase;
    }

    auto addLiquidPhaseWithSpecies(const std::vector<std::string>& species) -> LiquidPhase&
    {
        Assert(species.size(), "Could not create the LiquidPhase object that represents a liquid.",
            "Expecting at least one species name.");
        std::vector<LiquidSpecies> liquid_species(species.size());
        for (unsigned i = 0; i < species.size(); ++i)
            liquid_species[i] = database.liquidSpecies(species[i]);
        return addLiquidPhaseHelper(liquid_species);
    }

    auto addLiquidPhaseWithElements(const std::vector<std::string>& elements) -> LiquidPhase&
    {
        Assert(elements.size(), "Could not create the FluidPhase object that represents a liquid.",
            "Expecting at least one chemical element or compound name.");
        return addLiquidPhaseHelper(database.liquidSpeciesWithElements(elements));
    }

    auto addLiquidPhaseWithCompounds(const std::vector<std::string>& compounds) -> LiquidPhase&
    {
        return addLiquidPhaseWithElements(collectElementsInCompounds(compounds));
    }

    auto addMineralPhaseHelper(const std::vector<MineralSpecies>& species) -> MineralPhase&
    {
        MineralMixture mixture(species);
        return addPhase(MineralPhase(mixture));
    }

    auto addMineralPhaseWithSpecies(const std::vector<std::string>& species) -> MineralPhase&
    {
        Assert(species.size(), "Could not create the MineralPhase object.",
            "Expecting at least one species name.");
        std::vector<MineralSpecies> mineral_species(species.size());
        for(unsigned i = 0; i < species.size(); ++i)
            mineral_species[i] = database.mineralSpecies(species[i]);
        return addMineralPhaseHelper(mineral_species);
    }

    auto addMineralPhaseWithElements(const std::vector<std::string>& elements) -> MineralPhase&
    {
        Assert(elements.size(), "Could not create the MineralPhase object.",
            "Expecting at least one chemical element or compound name.");
        return addMineralPhaseHelper(database.mineralSpeciesWithElements(elements));
    }

    auto addMineralPhaseWithCompounds(const std::vector<std::string>& compounds) -> MineralPhase&
    {
        return addMineralPhaseWithElements(collectElementsInCompounds(compounds));
    }

    auto addReaction(const MineralReaction& reaction) -> MineralReaction&
    {
        mineral_reactions.push_back(reaction);
        return mineral_reactions.back();
    }

    auto addMineralReaction(const MineralReaction& reaction) -> MineralReaction&
    {
        mineral_reactions.push_back(reaction);
        return mineral_reactions.back();
    }

    auto addMineralReaction(const std::string& mineral) -> MineralReaction&
    {
        return addMineralReaction(MineralReaction(mineral));
    }

    auto aqueousPhase() const -> const AqueousPhase&
    {
        return aqueous_phase;
    }

    auto aqueousPhase() -> AqueousPhase&
    {
        return aqueous_phase;
    }

    auto gaseousPhase() const -> const GaseousPhase&
    {
        return gaseous_phase;
    }

    auto gaseousPhase() -> GaseousPhase&
    {
        return gaseous_phase;
    }

    auto liquidPhase() const -> const LiquidPhase&
    {
        return liquid_phase;
    }

    auto liquidPhase() -> LiquidPhase&
    {
        return liquid_phase;
    }

    auto mineralPhases() const -> const std::vector<MineralPhase>&
    {
        return mineral_phases;
    }

    auto mineralPhases() -> std::vector<MineralPhase>&
    {
        return mineral_phases;
    }

    template<typename SpeciesType>
    auto convertSpecies(const SpeciesType& species) const -> Species
    {
        // Create the Species instance
        Species converted;
        converted.setName(species.name());
        converted.setFormula(species.formula());
        converted.setElements(species.elements());

        return converted;
    }

    template<typename Phase_>
    auto convertPhase(const Phase_& phase) const -> Phase
    {
        // The number of species in the phase
        const unsigned nspecies = phase.numSpecies();

        // Define the lambda functions for the calculation of the essential thermodynamic properties
        Thermo thermo(database);

        std::vector<ThermoScalarFunction> standard_gibbs_energy_fns(nspecies);
        std::vector<ThermoScalarFunction> standard_enthalpy_fns(nspecies);
        std::vector<ThermoScalarFunction> standard_volume_fns(nspecies);
        std::vector<ThermoScalarFunction> standard_heat_capacity_cp_fns(nspecies);
        std::vector<ThermoScalarFunction> standard_heat_capacity_cv_fns(nspecies);

        // Create the ThermoScalarFunction instances for each thermodynamic properties of each species
        for(unsigned i = 0; i < nspecies; ++i)
        {
            const std::string name = phase.species(i).name();

            standard_gibbs_energy_fns[i]     = [=](double T, double P) { return thermo.standardPartialMolarGibbsEnergy(T, P, name); };
            standard_enthalpy_fns[i]         = [=](double T, double P) { return thermo.standardPartialMolarEnthalpy(T, P, name); };
            standard_volume_fns[i]           = [=](double T, double P) { return thermo.standardPartialMolarVolume(T, P, name); };
            standard_heat_capacity_cp_fns[i] = [=](double T, double P) { return thermo.standardPartialMolarHeatCapacityConstP(T, P, name); };
            standard_heat_capacity_cv_fns[i] = [=](double T, double P) { return thermo.standardPartialMolarHeatCapacityConstV(T, P, name); };
        }

        // Create the interpolation functions for thermodynamic properties of the species
        ThermoVectorFunction standard_gibbs_energies_interp     = interpolate(temperatures, pressures, standard_gibbs_energy_fns);
        ThermoVectorFunction standard_enthalpies_interp         = interpolate(temperatures, pressures, standard_enthalpy_fns);
        ThermoVectorFunction standard_volumes_interp            = interpolate(temperatures, pressures, standard_volume_fns);
        ThermoVectorFunction standard_heat_capacities_cp_interp = interpolate(temperatures, pressures, standard_heat_capacity_cp_fns);
        ThermoVectorFunction standard_heat_capacities_cv_interp = interpolate(temperatures, pressures, standard_heat_capacity_cv_fns);
        ThermoVectorFunction ln_activity_constants_func         = lnActivityConstants(phase);

        // Define the thermodynamic model function of the species
        PhaseThermoModel thermo_model = [=](PhaseThermoModelResult& res, Temperature T, Pressure P)
        {
            // Calculate the standard thermodynamic properties of each species
            res.standard_partial_molar_gibbs_energies     = standard_gibbs_energies_interp(T, P);
            res.standard_partial_molar_enthalpies         = standard_enthalpies_interp(T, P);
            res.standard_partial_molar_volumes            = standard_volumes_interp(T, P);
            res.standard_partial_molar_heat_capacities_cp = standard_heat_capacities_cp_interp(T, P);
            res.standard_partial_molar_heat_capacities_cv = standard_heat_capacities_cv_interp(T, P);
            res.ln_activity_constants                     = ln_activity_constants_func(T, P);

            return res;
        };

        // Create the Phase instance
        Phase converted = phase;
        converted.setThermoModel(thermo_model);

        return converted;
    }

    auto createChemicalSystem() const -> ChemicalSystem
    {
        std::vector<Phase> phases;
        const auto number_of_fluid_phases = 3;
        phases.reserve(number_of_fluid_phases + mineral_phases.size());

        if(aqueous_phase.numSpecies())
            phases.push_back(convertPhase(aqueous_phase));

        if(gaseous_phase.numSpecies())
            phases.push_back(convertPhase(gaseous_phase));

        if(liquid_phase.numSpecies())
            phases.push_back(convertPhase(liquid_phase));

        for(const MineralPhase& mineral_phase : mineral_phases)
            phases.push_back(convertPhase(mineral_phase));

        return ChemicalSystem(phases);
    }

    auto createReactionSystem() const -> ReactionSystem
    {
        ChemicalSystem system = createChemicalSystem();

        std::vector<Reaction> reactions;
        for(const MineralReaction& rxn : mineral_reactions)
            reactions.push_back(createReaction(rxn, system));

        return ReactionSystem(system, reactions);
    }
};

ChemicalEditor::ChemicalEditor()
: pimpl(new Impl())
{}

ChemicalEditor::ChemicalEditor(const Database& database)
: pimpl(new Impl(database))
{}

ChemicalEditor::ChemicalEditor(const ChemicalEditor& other)
: pimpl(new Impl(*other.pimpl))
{}

ChemicalEditor::~ChemicalEditor()
{}

auto ChemicalEditor::operator=(const ChemicalEditor& other) -> ChemicalEditor&
{
    pimpl.reset(new Impl(*other.pimpl));
    return *this;
}

auto ChemicalEditor::setTemperatures(const std::vector<double>& values, const std::string& units) -> void
{
    pimpl->setTemperatures(values, units);
}

auto ChemicalEditor::setPressures(const std::vector<double>& values, const std::string& units) -> void
{
    pimpl->setPressures(values, units);
}

auto ChemicalEditor::initializePhasesWithElements(const StringList& elements) -> void
{
	pimpl->initializePhasesWithElements(elements);
}

auto ChemicalEditor::addPhase(const AqueousPhase& phase) -> AqueousPhase&
{
    return pimpl->addPhase(phase);
}

auto ChemicalEditor::addPhase(const GaseousPhase& phase) -> GaseousPhase&
{
    return pimpl->addPhase(phase);
}

auto ChemicalEditor::addPhase(const LiquidPhase& phase) -> LiquidPhase&
{
    return pimpl->addPhase(phase);
}

auto ChemicalEditor::addPhase(const MineralPhase& phase) -> MineralPhase&
{
    return pimpl->addPhase(phase);
}

auto ChemicalEditor::addReaction(const MineralReaction& reaction) -> MineralReaction&
{
    return pimpl->addReaction(reaction);
}

auto ChemicalEditor::addAqueousPhase(const StringList& species) -> AqueousPhase&
{
    return pimpl->addAqueousPhaseWithSpecies(species);
}

auto ChemicalEditor::addAqueousPhaseWithElements(const StringList& elements) -> AqueousPhase&
{
    return pimpl->addAqueousPhaseWithElements(elements);
}

auto ChemicalEditor::addAqueousPhaseWithElementsOf(const StringList& compounds) -> AqueousPhase&
{
    return pimpl->addAqueousPhaseWithCompounds(compounds);
}

auto ChemicalEditor::addGaseousPhase(const StringList& species) -> GaseousPhase&
{
    return pimpl->addGaseousPhaseWithSpecies(species);
}

auto ChemicalEditor::addGaseousPhaseWithElements(const StringList& elements) -> GaseousPhase&
{
    return pimpl->addGaseousPhaseWithElements(elements);
}

auto ChemicalEditor::addGaseousPhaseWithElementsOf(const StringList& compounds) -> GaseousPhase&
{
    return pimpl->addGaseousPhaseWithCompounds(compounds);
}

auto ChemicalEditor::addLiquidPhase(const StringList& species) -> LiquidPhase&
{
    return pimpl->addLiquidPhaseWithSpecies(species);
}

auto ChemicalEditor::addLiquidPhaseWithElements(const StringList& elements) -> LiquidPhase&
{
    return pimpl->addLiquidPhaseWithElements(elements);
}

auto ChemicalEditor::addLiquidPhaseWithElementsOf(const StringList& compounds) -> LiquidPhase&
{
    return pimpl->addLiquidPhaseWithCompounds(compounds);
}

auto ChemicalEditor::addMineralPhase(const StringList& species) -> MineralPhase&
{
    return pimpl->addMineralPhaseWithSpecies(species);
}

auto ChemicalEditor::addMineralPhaseWithElements(const StringList& elements) -> MineralPhase&
{
    return pimpl->addMineralPhaseWithElements(elements);
}

auto ChemicalEditor::addMineralPhaseWithElementsOf(const StringList& compounds) -> MineralPhase&
{
    return pimpl->addMineralPhaseWithCompounds(compounds);
}

auto ChemicalEditor::addMineralReaction(const MineralReaction& reaction) -> MineralReaction&
{
    return pimpl->addMineralReaction(reaction);
}

auto ChemicalEditor::addMineralReaction(const std::string& mineral) -> MineralReaction&
{
    return pimpl->addMineralReaction(mineral);
}

auto ChemicalEditor::aqueousPhase() const -> const AqueousPhase&
{
    return pimpl->aqueousPhase();
}

auto ChemicalEditor::aqueousPhase() -> AqueousPhase&
{
    return pimpl->aqueousPhase();
}

auto ChemicalEditor::gaseousPhase() const -> const GaseousPhase&
{
    return pimpl->gaseousPhase();
}

auto ChemicalEditor::gaseousPhase() -> GaseousPhase&
{
    return pimpl->gaseousPhase();
}

auto ChemicalEditor::liquidPhase() const -> const LiquidPhase&
{
    return pimpl->liquidPhase();
}

auto ChemicalEditor::liquidPhase() -> LiquidPhase&
{
    return pimpl->liquidPhase();
}

auto ChemicalEditor::mineralPhases() const -> const std::vector<MineralPhase>&
{
    return pimpl->mineralPhases();
}

auto ChemicalEditor::mineralPhases() -> std::vector<MineralPhase>&
{
    return pimpl->mineralPhases();
}

auto ChemicalEditor::createChemicalSystem() const -> ChemicalSystem
{
    return pimpl->createChemicalSystem();
}

auto ChemicalEditor::createReactionSystem() const -> ReactionSystem
{
    return pimpl->createReactionSystem();
}

ChemicalEditor::operator ChemicalSystem() const
{
    return createChemicalSystem();
}

ChemicalEditor::operator ReactionSystem() const
{
    return createReactionSystem();
}

} // namespace Reaktoro
=======
// Reaktoro is a unified framework for modeling chemically reactive systems.
//
// Copyright (C) 2014-2018 Allan Leal
//
// This library is free software; you can redistribute it and/or
// modify it under the terms of the GNU Lesser General Public
// License as published by the Free Software Foundation; either
// version 2.1 of the License, or (at your option) any later version.
//
// This library is distributed in the hope that it will be useful,
// but WITHOUT ANY WARRANTY; without even the implied warranty of
// MERCHANTABILITY or FITNESS FOR A PARTICULAR PURPOSE. See the GNU
// Lesser General Public License for more details.
//
// You should have received a copy of the GNU Lesser General Public License
// along with this library. If not, see <http://www.gnu.org/licenses/>.

#include "ChemicalEditor.hpp"

// C++ includes
#include <set>

// Reaktoro includes
#include <Reaktoro/Common/ElementUtils.hpp>
#include <Reaktoro/Common/InterpolationUtils.hpp>
#include <Reaktoro/Common/NamingUtils.hpp>
#include <Reaktoro/Common/StringList.hpp>
#include <Reaktoro/Common/StringUtils.hpp>
#include <Reaktoro/Common/Units.hpp>
#include <Reaktoro/Core/ChemicalSystem.hpp>
#include <Reaktoro/Core/Phase.hpp>
#include <Reaktoro/Core/ReactionSystem.hpp>
#include <Reaktoro/Core/Species.hpp>
#include <Reaktoro/Common/Exception.hpp>
#include <Reaktoro/Thermodynamics/Core/Database.hpp>
#include <Reaktoro/Thermodynamics/Core/Thermo.hpp>
#include <Reaktoro/Thermodynamics/Mixtures/AqueousMixture.hpp>
#include <Reaktoro/Thermodynamics/Mixtures/GaseousMixture.hpp>
#include <Reaktoro/Thermodynamics/Mixtures/LiquidMixture.hpp>
#include <Reaktoro/Thermodynamics/Mixtures/MineralMixture.hpp>
#include <Reaktoro/Thermodynamics/Phases/AqueousPhase.hpp>
#include <Reaktoro/Thermodynamics/Phases/GaseousPhase.hpp>
#include <Reaktoro/Thermodynamics/Phases/LiquidPhase.hpp>
#include <Reaktoro/Thermodynamics/Phases/MineralPhase.hpp>
#include <Reaktoro/Thermodynamics/Reactions/MineralReaction.hpp>
#include <Reaktoro/Thermodynamics/Species/AqueousSpecies.hpp>
#include <Reaktoro/Thermodynamics/Species/GaseousSpecies.hpp>
#include <Reaktoro/Thermodynamics/Species/LiquidSpecies.hpp>
#include <Reaktoro/Thermodynamics/Species/MineralSpecies.hpp>
#include <Reaktoro/Thermodynamics/Water/WaterConstants.hpp>

#ifdef REAKTORO_USING_THERMOFUN

// ThermoFun includes
#include <ThermoFun/ThermoFun.h>

#endif

namespace Reaktoro {
namespace {

auto collectElementsInCompounds(const std::vector<std::string>& compounds) -> std::vector<std::string>
{
    std::set<std::string> elemset;
    for(const auto& compound : compounds)
        for(auto pair : elements(compound))
            elemset.insert(pair.first);
    return {elemset.begin(), elemset.end()};
}

auto lnActivityConstants(const AqueousPhase& phase) -> ThermoVectorFunction
{
    // The ln activity constants of the aqueous species
    ThermoVector ln_c(phase.numSpecies());

    // The index of solvent water species
    const Index iH2O = phase.indexSpeciesAnyWithError(alternativeWaterNames());

    // Set the ln activity constants of aqueous species to ln(55.508472)
    ln_c = std::log(1.0/waterMolarMass);

    // Set the ln activity constant of water to zero
    ln_c[iH2O] = 0.0;

    ThermoVectorFunction f = [=](Temperature T, Pressure P) mutable
    {
        return ln_c;
    };

    return f;
}

auto lnActivityConstants(const FluidPhase& phase) -> ThermoVectorFunction
{
    // The ln activity constants of the generic species
    ThermoVector ln_c(phase.numSpecies());

    ThermoVectorFunction f = [=](Temperature T, Pressure P) mutable
    {
        ln_c = log(P * 1e-5); // ln(Pbar)
        return ln_c;
    };

    return f;
}

auto lnActivityConstants(const MineralPhase& phase) -> ThermoVectorFunction
{
    // The ln activity constants of the mineral species
    ThermoVector ln_c(phase.numSpecies());

    ThermoVectorFunction f = [=](Temperature T, Pressure P) mutable
    {
        return ln_c;
    };

    return f;
}

} // namespace

struct ChemicalEditor::Impl
{
private:
    /// The database instance
    Database database;

    /// The Thermo instance
    Thermo thermo;

    /// The definition of the aqueous phase
    AqueousPhase aqueous_phase;

    /// The definition of the gaseous phase
    GaseousPhase gaseous_phase;

    /// The definition of the liquid phase
    LiquidPhase liquid_phase;

    /// The definition of the mineral phases
    std::vector<MineralPhase> mineral_phases;

    /// The mineral reactions of the chemical system
    std::vector<MineralReaction> mineral_reactions;

    /// The temperatures for constructing interpolation tables of thermodynamic properties (in units of K).
    std::vector<double> temperatures;

    /// The pressures for constructing interpolation tables of thermodynamic properties (in units of Pa).
    std::vector<double> pressures;

public:
    Impl()
    : Impl(Database("supcrt98"))
    {
        thermo = Thermo(database);
    }

#ifdef REAKTORO_USING_THERMOFUN

    Impl(const ThermoFun::Database& db)
    : thermo(db), database(db)
    {
        setDefaultInterpolation();
    }

#endif

    explicit Impl(const Database& db)
    : database(db), thermo(database)
    {
        setDefaultInterpolation();
    }

    auto setDefaultInterpolation() -> void
    {
        // The default temperatures for the interpolation of the thermodynamic properties (in units of celsius)
        temperatures = { 0, 25, 50, 75, 100, 125, 150, 175, 200, 225, 250, 275, 300 };

        // The default pressures for the interpolation of the thermodynamic properties (in units of bar)
        pressures = { 1, 25, 50, 75, 100, 150, 200, 250, 300, 350, 400, 450, 500, 550, 600, 650, 700, 750, 800, 850, 900, 950, 1000 };

        // Convert the temperatures and pressures to units of kelvin and pascal respectively
        for(auto& x : temperatures) x = x + 273.15;
        for(auto& x : pressures)    x = x * 1.0e+5;
    }

    auto setTemperatures(std::vector<double> values, std::string units) -> void
    {
        temperatures = values;
        for(auto& x : temperatures)
            x = units::convert(x, units, "kelvin");
    }

    auto setPressures(std::vector<double> values, std::string units) -> void
    {
        pressures = values;
        for(auto& x : pressures)
            x = units::convert(x, units, "pascal");
    }

    auto initializePhasesWithElements(const std::vector<std::string>& elements) -> void
    {
        aqueous_phase = {};
        gaseous_phase = {};
        liquid_phase = {};
    	mineral_phases.clear();

        auto aqueous_species = database.aqueousSpeciesWithElements(elements);
        auto gaseous_species = database.gaseousSpeciesWithElements(elements);
        auto liquid_species = database.liquidSpeciesWithElements(elements);
        auto mineral_species = database.mineralSpeciesWithElements(elements);

    	if(aqueous_species.size())
            addPhase(AqueousPhase(AqueousMixture(aqueous_species)));

        if (gaseous_species.size())
            addPhase(GaseousPhase(GaseousMixture(gaseous_species)));

        if (liquid_species.size())
            addPhase(LiquidPhase(LiquidMixture(liquid_species)));

        for(auto mineral : mineral_species)
            addPhase(MineralPhase(MineralMixture(mineral)));
    }

    auto addPhase(const AqueousPhase& phase) -> AqueousPhase&
    {
        aqueous_phase = phase;
        aqueous_phase.setInterpolationPoints(temperatures, pressures);
        return aqueous_phase;
    }

    auto addPhase(const GaseousPhase& phase) -> GaseousPhase&
    {
        gaseous_phase = phase;
        return gaseous_phase;
    }

    auto addPhase(const LiquidPhase& phase) -> LiquidPhase&
    {
        liquid_phase = phase;
        return liquid_phase;
    }

    auto addPhase(const MineralPhase& phase) -> MineralPhase&
    {
        for(MineralPhase& x : mineral_phases)
            if(x.name() == phase.name())
                return x = phase;
        mineral_phases.push_back(phase);
        return mineral_phases.back();
    }

    auto addAqueousPhaseHelper(const std::vector<AqueousSpecies>& species) -> AqueousPhase&
    {
        AqueousMixture mixture(species);
        return addPhase(AqueousPhase(mixture));
    }

    auto addAqueousPhaseWithSpecies(const std::vector<std::string>& species) -> AqueousPhase&
    {
        Assert(species.size(), "Could not create the AqueousPhase object.",
            "Expecting at least one species name.");
        std::vector<AqueousSpecies> aqueous_species(species.size());
        for(unsigned i = 0; i < species.size(); ++i)
            aqueous_species[i] = database.aqueousSpecies(species[i]);
        return addAqueousPhaseHelper(aqueous_species);
    }

    auto addAqueousPhaseWithElements(const std::vector<std::string>& elements) -> AqueousPhase&
    {
        Assert(elements.size(), "Could not create the AqueousPhase object.",
            "Expecting at least one chemical element or compound name.");
        return addAqueousPhaseHelper(database.aqueousSpeciesWithElements(elements));
    }

    auto addAqueousPhaseWithCompounds(const std::vector<std::string>& compounds) -> AqueousPhase&
    {
        return addAqueousPhaseWithElements(collectElementsInCompounds(compounds));
    }

    auto addGaseousPhaseHelper(const std::vector<GaseousSpecies>& species) -> GaseousPhase&
    {
        GaseousMixture mixture(species);
        gaseous_phase = GaseousPhase(mixture);
        return gaseous_phase;
    }

    auto addGaseousPhaseWithSpecies(const std::vector<std::string>& species) -> GaseousPhase&
    {
        Assert(species.size(), "Could not create the GaseousPhase object that represents a gas.",
            "Expecting at least one species name.");
        std::vector<GaseousSpecies> gaseous_species(species.size());
        for(unsigned i = 0; i < species.size(); ++i)
            gaseous_species[i] = database.gaseousSpecies(species[i]);
        return addGaseousPhaseHelper(gaseous_species);
    }

    auto addGaseousPhaseWithElements(const std::vector<std::string>& elements) -> GaseousPhase&
    {
        Assert(elements.size(), "Could not create the GaseousPhase object that represents a gas.",
            "Expecting at least one chemical element or compound name.");
        return addGaseousPhaseHelper(database.gaseousSpeciesWithElements(elements));
    }

    auto addGaseousPhaseWithCompounds(const std::vector<std::string>& compounds) -> GaseousPhase&
    {
        return addGaseousPhaseWithElements(collectElementsInCompounds(compounds));
    }

    auto addLiquidPhaseHelper(const std::vector<LiquidSpecies>& species) -> LiquidPhase&
    {
        LiquidMixture mixture(species);
        liquid_phase = LiquidPhase(mixture);
        return liquid_phase;
    }

    auto addLiquidPhaseWithSpecies(const std::vector<std::string>& species) -> LiquidPhase&
    {
        Assert(species.size(), "Could not create the LiquidPhase object that represents a liquid.",
            "Expecting at least one species name.");
        std::vector<LiquidSpecies> liquid_species(species.size());
        for (unsigned i = 0; i < species.size(); ++i)
            liquid_species[i] = database.liquidSpecies(species[i]);
        return addLiquidPhaseHelper(liquid_species);
    }

    auto addLiquidPhaseWithElements(const std::vector<std::string>& elements) -> LiquidPhase&
    {
        Assert(elements.size(), "Could not create the FluidPhase object that represents a liquid.",
            "Expecting at least one chemical element or compound name.");
        return addLiquidPhaseHelper(database.liquidSpeciesWithElements(elements));
    }

    auto addLiquidPhaseWithCompounds(const std::vector<std::string>& compounds) -> LiquidPhase&
    {
        return addLiquidPhaseWithElements(collectElementsInCompounds(compounds));
    }

    auto addMineralPhaseHelper(const std::vector<MineralSpecies>& species) -> MineralPhase&
    {
        MineralMixture mixture(species);
        return addPhase(MineralPhase(mixture));
    }

    auto addMineralPhaseWithSpecies(const std::vector<std::string>& species) -> MineralPhase&
    {
        Assert(species.size(), "Could not create the MineralPhase object.",
            "Expecting at least one species name.");
        std::vector<MineralSpecies> mineral_species(species.size());
        for(unsigned i = 0; i < species.size(); ++i)
            mineral_species[i] = database.mineralSpecies(species[i]);
        return addMineralPhaseHelper(mineral_species);
    }

    auto addMineralPhaseWithElements(const std::vector<std::string>& elements) -> MineralPhase&
    {
        Assert(elements.size(), "Could not create the MineralPhase object.",
            "Expecting at least one chemical element or compound name.");
        return addMineralPhaseHelper(database.mineralSpeciesWithElements(elements));
    }

    auto addMineralPhaseWithCompounds(const std::vector<std::string>& compounds) -> MineralPhase&
    {
        return addMineralPhaseWithElements(collectElementsInCompounds(compounds));
    }

    auto addReaction(const MineralReaction& reaction) -> MineralReaction&
    {
        mineral_reactions.push_back(reaction);
        return mineral_reactions.back();
    }

    auto addMineralReaction(const MineralReaction& reaction) -> MineralReaction&
    {
        mineral_reactions.push_back(reaction);
        return mineral_reactions.back();
    }

    auto addMineralReaction(std::string mineral) -> MineralReaction&
    {
        return addMineralReaction(MineralReaction(mineral));
    }

    auto aqueousPhase() const -> const AqueousPhase&
    {
        return aqueous_phase;
    }

    auto aqueousPhase() -> AqueousPhase&
    {
        return aqueous_phase;
    }

    auto gaseousPhase() const -> const GaseousPhase&
    {
        return gaseous_phase;
    }

    auto gaseousPhase() -> GaseousPhase&
    {
        return gaseous_phase;
    }

    auto liquidPhase() const -> const LiquidPhase&
    {
        return liquid_phase;
    }

    auto liquidPhase() -> LiquidPhase&
    {
        return liquid_phase;
    }

    auto mineralPhases() const -> const std::vector<MineralPhase>&
    {
        return mineral_phases;
    }

    auto mineralPhases() -> std::vector<MineralPhase>&
    {
        return mineral_phases;
    }

    template<typename SpeciesType>
    auto convertSpecies(const SpeciesType& species) const -> Species
    {
        // Create the Species instance
        Species converted;
        converted.setName(species.name());
        converted.setFormula(species.formula());
        converted.setElements(species.elements());

        return converted;
    }

    template<typename Phase_>
    auto convertPhase(const Phase_& phase) const -> Phase
    {
        // The number of species in the phase
        const unsigned nspecies = phase.numSpecies();

        // Define the lambda functions for the calculation of the essential thermodynamic properties

        std::vector<ThermoScalarFunction> standard_gibbs_energy_fns(nspecies);
        std::vector<ThermoScalarFunction> standard_enthalpy_fns(nspecies);
        std::vector<ThermoScalarFunction> standard_volume_fns(nspecies);
        std::vector<ThermoScalarFunction> standard_heat_capacity_cp_fns(nspecies);
        std::vector<ThermoScalarFunction> standard_heat_capacity_cv_fns(nspecies);

        // Create the ThermoScalarFunction instances for each thermodynamic properties of each species
        for(unsigned i = 0; i < nspecies; ++i)
        {
            const std::string name = phase.species(i).name();

            standard_gibbs_energy_fns[i]     = [=](double T, double P) { return thermo.standardPartialMolarGibbsEnergy(T, P, name); };
            standard_enthalpy_fns[i]         = [=](double T, double P) { return thermo.standardPartialMolarEnthalpy(T, P, name); };
            standard_volume_fns[i]           = [=](double T, double P) { return thermo.standardPartialMolarVolume(T, P, name); };
            standard_heat_capacity_cp_fns[i] = [=](double T, double P) { return thermo.standardPartialMolarHeatCapacityConstP(T, P, name); };
            standard_heat_capacity_cv_fns[i] = [=](double T, double P) { return thermo.standardPartialMolarHeatCapacityConstV(T, P, name); };
        }

        // Create the interpolation functions for thermodynamic properties of the species
        ThermoVectorFunction standard_gibbs_energies_interp     = interpolate(temperatures, pressures, standard_gibbs_energy_fns);
        ThermoVectorFunction standard_enthalpies_interp         = interpolate(temperatures, pressures, standard_enthalpy_fns);
        ThermoVectorFunction standard_volumes_interp            = interpolate(temperatures, pressures, standard_volume_fns);
        ThermoVectorFunction standard_heat_capacities_cp_interp = interpolate(temperatures, pressures, standard_heat_capacity_cp_fns);
        ThermoVectorFunction standard_heat_capacities_cv_interp = interpolate(temperatures, pressures, standard_heat_capacity_cv_fns);
        ThermoVectorFunction ln_activity_constants_func         = lnActivityConstants(phase);

        // Define the thermodynamic model function of the species
        PhaseThermoModel thermo_model = [=](PhaseThermoModelResult& res, Temperature T, Pressure P)
        {
            // Calculate the standard thermodynamic properties of each species
            res.standard_partial_molar_gibbs_energies     = standard_gibbs_energies_interp(T, P);
            res.standard_partial_molar_enthalpies         = standard_enthalpies_interp(T, P);
            res.standard_partial_molar_volumes            = standard_volumes_interp(T, P);
            res.standard_partial_molar_heat_capacities_cp = standard_heat_capacities_cp_interp(T, P);
            res.standard_partial_molar_heat_capacities_cv = standard_heat_capacities_cv_interp(T, P);
            res.ln_activity_constants                     = ln_activity_constants_func(T, P);

            return res;
        };

        // Create the Phase instance
        Phase converted = phase;
        converted.setThermoModel(thermo_model);

        return converted;
    }

    auto createChemicalSystem() const -> ChemicalSystem
    {
        std::vector<Phase> phases;
        const auto number_of_fluid_phases = 3;
        phases.reserve(number_of_fluid_phases + mineral_phases.size());

        if(aqueous_phase.numSpecies())
            phases.push_back(convertPhase(aqueous_phase));

        if(gaseous_phase.numSpecies())
            phases.push_back(convertPhase(gaseous_phase));

        if(liquid_phase.numSpecies())
            phases.push_back(convertPhase(liquid_phase));

        for(const MineralPhase& mineral_phase : mineral_phases)
            phases.push_back(convertPhase(mineral_phase));

        return ChemicalSystem(phases);
    }

    auto createReactionSystem() const -> ReactionSystem
    {
        ChemicalSystem system = createChemicalSystem();

        std::vector<Reaction> reactions;
        for(const MineralReaction& rxn : mineral_reactions)
            reactions.push_back(createReaction(rxn, system));

        return ReactionSystem(system, reactions);
    }
};

ChemicalEditor::ChemicalEditor()
: pimpl(new Impl())
{}

#ifdef REAKTORO_USING_THERMOFUN

ChemicalEditor::ChemicalEditor(const ThermoFun::Database& db)
: pimpl(new Impl(db))
{}

#endif

ChemicalEditor::ChemicalEditor(const Database& db)
: pimpl(new Impl(db))
{}

ChemicalEditor::ChemicalEditor(const ChemicalEditor& other)
: pimpl(new Impl(*other.pimpl))
{}

ChemicalEditor::~ChemicalEditor()
{}

auto ChemicalEditor::operator=(const ChemicalEditor& other) -> ChemicalEditor&
{
    pimpl.reset(new Impl(*other.pimpl));
    return *this;
}

auto ChemicalEditor::setTemperatures(std::vector<double> values, std::string units) -> void
{
    pimpl->setTemperatures(values, units);
}

auto ChemicalEditor::setPressures(std::vector<double> values, std::string units) -> void
{
    pimpl->setPressures(values, units);
}

auto ChemicalEditor::initializePhasesWithElements(const StringList& elements) -> void
{
	pimpl->initializePhasesWithElements(elements);
}

auto ChemicalEditor::addPhase(const AqueousPhase& phase) -> AqueousPhase&
{
    return pimpl->addPhase(phase);
}

auto ChemicalEditor::addPhase(const GaseousPhase& phase) -> GaseousPhase&
{
    return pimpl->addPhase(phase);
}

auto ChemicalEditor::addPhase(const LiquidPhase& phase) -> LiquidPhase&
{
    return pimpl->addPhase(phase);
}

auto ChemicalEditor::addPhase(const MineralPhase& phase) -> MineralPhase&
{
    return pimpl->addPhase(phase);
}

auto ChemicalEditor::addReaction(const MineralReaction& reaction) -> MineralReaction&
{
    return pimpl->addReaction(reaction);
}

auto ChemicalEditor::addAqueousPhase(const StringList& species) -> AqueousPhase&
{
    return pimpl->addAqueousPhaseWithSpecies(species);
}

auto ChemicalEditor::addAqueousPhaseWithElements(const StringList& elements) -> AqueousPhase&
{
    return pimpl->addAqueousPhaseWithElements(elements);
}

auto ChemicalEditor::addAqueousPhaseWithElementsOf(const StringList& compounds) -> AqueousPhase&
{
    return pimpl->addAqueousPhaseWithCompounds(compounds);
}

auto ChemicalEditor::addGaseousPhase(const StringList& species) -> GaseousPhase&
{
    return pimpl->addGaseousPhaseWithSpecies(species);
}

auto ChemicalEditor::addGaseousPhaseWithElements(const StringList& elements) -> GaseousPhase&
{
    return pimpl->addGaseousPhaseWithElements(elements);
}

auto ChemicalEditor::addGaseousPhaseWithElementsOf(const StringList& compounds) -> GaseousPhase&
{
    return pimpl->addGaseousPhaseWithCompounds(compounds);
}

auto ChemicalEditor::addLiquidPhase(const StringList& species) -> LiquidPhase&
{
    return pimpl->addLiquidPhaseWithSpecies(species);
}

auto ChemicalEditor::addLiquidPhaseWithElements(const StringList& elements) -> LiquidPhase&
{
    return pimpl->addLiquidPhaseWithElements(elements);
}

auto ChemicalEditor::addLiquidPhaseWithElementsOf(const StringList& compounds) -> LiquidPhase&
{
    return pimpl->addLiquidPhaseWithCompounds(compounds);
}

auto ChemicalEditor::addMineralPhase(const StringList& species) -> MineralPhase&
{
    return pimpl->addMineralPhaseWithSpecies(species);
}

auto ChemicalEditor::addMineralPhaseWithElements(const StringList& elements) -> MineralPhase&
{
    return pimpl->addMineralPhaseWithElements(elements);
}

auto ChemicalEditor::addMineralPhaseWithElementsOf(const StringList& compounds) -> MineralPhase&
{
    return pimpl->addMineralPhaseWithCompounds(compounds);
}

auto ChemicalEditor::addMineralReaction(const MineralReaction& reaction) -> MineralReaction&
{
    return pimpl->addMineralReaction(reaction);
}

auto ChemicalEditor::addMineralReaction(std::string mineral) -> MineralReaction&
{
    return pimpl->addMineralReaction(mineral);
}

auto ChemicalEditor::aqueousPhase() const -> const AqueousPhase&
{
    return pimpl->aqueousPhase();
}

auto ChemicalEditor::aqueousPhase() -> AqueousPhase&
{
    return pimpl->aqueousPhase();
}

auto ChemicalEditor::gaseousPhase() const -> const GaseousPhase&
{
    return pimpl->gaseousPhase();
}

auto ChemicalEditor::gaseousPhase() -> GaseousPhase&
{
    return pimpl->gaseousPhase();
}

auto ChemicalEditor::liquidPhase() const -> const LiquidPhase&
{
    return pimpl->liquidPhase();
}

auto ChemicalEditor::liquidPhase() -> LiquidPhase&
{
    return pimpl->liquidPhase();
}

auto ChemicalEditor::mineralPhases() const -> const std::vector<MineralPhase>&
{
    return pimpl->mineralPhases();
}

auto ChemicalEditor::mineralPhases() -> std::vector<MineralPhase>&
{
    return pimpl->mineralPhases();
}

auto ChemicalEditor::createChemicalSystem() const -> ChemicalSystem
{
    return pimpl->createChemicalSystem();
}

auto ChemicalEditor::createReactionSystem() const -> ReactionSystem
{
    return pimpl->createReactionSystem();
}

ChemicalEditor::operator ChemicalSystem() const
{
    return createChemicalSystem();
}

ChemicalEditor::operator ReactionSystem() const
{
    return createReactionSystem();
}

} // namespace Reaktoro
>>>>>>> 1ed06d0f
<|MERGE_RESOLUTION|>--- conflicted
+++ resolved
@@ -1,695 +1,3 @@
-<<<<<<< HEAD
-// Reaktoro is a unified framework for modeling chemically reactive systems.
-//
-// Copyright (C) 2014-2018 Allan Leal
-//
-// This library is free software; you can redistribute it and/or
-// modify it under the terms of the GNU Lesser General Public
-// License as published by the Free Software Foundation; either
-// version 2.1 of the License, or (at your option) any later version.
-//
-// This library is distributed in the hope that it will be useful,
-// but WITHOUT ANY WARRANTY; without even the implied warranty of
-// MERCHANTABILITY or FITNESS FOR A PARTICULAR PURPOSE. See the GNU
-// Lesser General Public License for more details.
-//
-// You should have received a copy of the GNU Lesser General Public License
-// along with this library. If not, see <http://www.gnu.org/licenses/>.
-
-#include "ChemicalEditor.hpp"
-
-// C++ includes
-#include <set>
-
-// Reaktoro includes
-#include <Reaktoro/Common/ElementUtils.hpp>
-#include <Reaktoro/Common/InterpolationUtils.hpp>
-#include <Reaktoro/Common/NamingUtils.hpp>
-#include <Reaktoro/Common/StringList.hpp>
-#include <Reaktoro/Common/Units.hpp>
-#include <Reaktoro/Core/ChemicalSystem.hpp>
-#include <Reaktoro/Core/Phase.hpp>
-#include <Reaktoro/Core/ReactionSystem.hpp>
-#include <Reaktoro/Core/Species.hpp>
-#include <Reaktoro/Common/Exception.hpp>
-#include <Reaktoro/Thermodynamics/Core/Database.hpp>
-#include <Reaktoro/Thermodynamics/Core/Thermo.hpp>
-#include <Reaktoro/Thermodynamics/Mixtures/AqueousMixture.hpp>
-#include <Reaktoro/Thermodynamics/Mixtures/GaseousMixture.hpp>
-#include <Reaktoro/Thermodynamics/Mixtures/MineralMixture.hpp>
-#include <Reaktoro/Thermodynamics/Phases/AqueousPhase.hpp>
-#include <Reaktoro/Thermodynamics/Phases/GaseousPhase.hpp>
-#include <Reaktoro/Thermodynamics/Phases/LiquidPhase.hpp>
-#include <Reaktoro/Thermodynamics/Phases/MineralPhase.hpp>
-#include <Reaktoro/Thermodynamics/Reactions/MineralReaction.hpp>
-#include <Reaktoro/Thermodynamics/Species/AqueousSpecies.hpp>
-#include <Reaktoro/Thermodynamics/Species/GaseousSpecies.hpp>
-#include <Reaktoro/Thermodynamics/Species/LiquidSpecies.hpp>
-#include <Reaktoro/Thermodynamics/Species/MineralSpecies.hpp>
-#include <Reaktoro/Thermodynamics/Water/WaterConstants.hpp>
-
-namespace Reaktoro {
-namespace {
-
-auto collectElementsInCompounds(const std::vector<std::string>& compounds) -> std::vector<std::string>
-{
-    std::set<std::string> elemset;
-    for(const auto& compound : compounds)
-        for(const auto& pair : elements(compound))
-            elemset.insert(pair.first);
-    return {elemset.begin(), elemset.end()};
-}
-
-auto lnActivityConstants(const AqueousPhase& phase) -> ThermoVectorFunction
-{
-    // The ln activity constants of the aqueous species
-    ThermoVector ln_c(phase.numSpecies());
-
-    // The index of solvent water species
-    const Index iH2O = phase.indexSpeciesAnyWithError(alternativeWaterNames());
-
-    // Set the ln activity constants of aqueous species to ln(55.508472)
-    ln_c = std::log(1.0/waterMolarMass);
-
-    // Set the ln activity constant of water to zero
-    ln_c[iH2O] = 0.0;
-
-    ThermoVectorFunction f = [=](Temperature T, Pressure P) mutable
-    {
-        return ln_c;
-    };
-
-    return f;
-}
-
-auto lnActivityConstants(const FluidPhase& phase) -> ThermoVectorFunction
-{
-    // The ln activity constants of the generic species
-    ThermoVector ln_c(phase.numSpecies());
-
-    ThermoVectorFunction f = [=](Temperature T, Pressure P) mutable
-    {
-        ln_c = log(P * 1e-5); // ln(Pbar)
-        return ln_c;
-    };
-
-    return f;
-}
-
-auto lnActivityConstants(const MineralPhase& phase) -> ThermoVectorFunction
-{
-    // The ln activity constants of the mineral species
-    ThermoVector ln_c(phase.numSpecies());
-
-    ThermoVectorFunction f = [=](Temperature T, Pressure P) mutable
-    {
-        return ln_c;
-    };
-
-    return f;
-}
-
-} // namespace
-
-struct ChemicalEditor::Impl
-{
-private:
-    /// The database instance
-    Database database;
-
-    /// The definition of the aqueous phase
-    AqueousPhase aqueous_phase;
-
-    /// The definition of the gaseous phase
-    GaseousPhase gaseous_phase;
-
-    /// The definition of the liquid phase
-    LiquidPhase liquid_phase;
-
-    /// The definition of the mineral phases
-    std::vector<MineralPhase> mineral_phases;
-
-    /// The mineral reactions of the chemical system
-    std::vector<MineralReaction> mineral_reactions;
-
-    /// The temperatures for constructing interpolation tables of thermodynamic properties (in units of K).
-    std::vector<double> temperatures;
-
-    /// The pressures for constructing interpolation tables of thermodynamic properties (in units of Pa).
-    std::vector<double> pressures;
-
-public:
-    Impl()
-    : Impl(Database("supcrt98"))
-    {
-    }
-
-    explicit Impl(const Database& database)
-    : database(database)
-    {
-        // The default temperatures for the interpolation of the thermodynamic properties (in units of celsius)
-        temperatures = { 0, 25, 50, 75, 100, 125, 150, 175, 200, 225, 250, 275, 300 };
-
-        // The default pressures for the interpolation of the thermodynamic properties (in units of bar)
-        pressures = { 1, 25, 50, 75, 100, 150, 200, 250, 300, 350, 400, 450, 500, 550, 600, 650, 700, 750, 800, 850, 900, 950, 1000 };
-
-        // Convert the temperatures and pressures to units of kelvin and pascal respectively
-        for(auto& x : temperatures) x = x + 273.15;
-        for(auto& x : pressures)    x = x * 1.0e+5;
-    }
-
-    auto setTemperatures(const std::vector<double>& values, const std::string& units) -> void
-    {
-        temperatures = values;
-        for(auto& x : temperatures)
-            x = units::convert(x, units, "kelvin");
-    }
-
-    auto setPressures(const std::vector<double>& values, const std::string& units) -> void
-    {
-        pressures = values;
-        for(auto& x : pressures)
-            x = units::convert(x, units, "pascal");
-    }
-
-    auto initializePhasesWithElements(const std::vector<std::string>& elements) -> void
-    {
-        aqueous_phase = {};
-        gaseous_phase = {};
-        liquid_phase = {};
-    	mineral_phases.clear();
-
-        auto aqueous_species = database.aqueousSpeciesWithElements(elements);
-        auto gaseous_species = database.gaseousSpeciesWithElements(elements);
-        auto liquid_species = database.liquidSpeciesWithElements(elements);
-        auto mineral_species = database.mineralSpeciesWithElements(elements);
-
-    	if(!aqueous_species.empty())
-            addPhase(AqueousPhase(AqueousMixture(aqueous_species)));
-
-        if (!gaseous_species.empty())
-            addPhase(GaseousPhase(GaseousMixture(gaseous_species)));
-
-        if (!liquid_species.empty())
-            addPhase(LiquidPhase(LiquidMixture(liquid_species)));
-
-        for(const auto& mineral : mineral_species)
-            addPhase(MineralPhase(MineralMixture(mineral)));
-    }
-
-    auto addPhase(const AqueousPhase& phase) -> AqueousPhase&
-    {
-        aqueous_phase = phase;
-        aqueous_phase.setInterpolationPoints(temperatures, pressures);
-        return aqueous_phase;
-    }
-
-    auto addPhase(const GaseousPhase& phase) -> GaseousPhase&
-    {
-        gaseous_phase = phase;
-        return gaseous_phase;
-    }
-
-    auto addPhase(const LiquidPhase& phase) -> LiquidPhase&
-    {
-        liquid_phase = phase;
-        return liquid_phase;
-    }
-
-    auto addPhase(const MineralPhase& phase) -> MineralPhase&
-    {
-        for(MineralPhase& x : mineral_phases)
-            if(x.name() == phase.name())
-                return x = phase;
-        mineral_phases.push_back(phase);
-        return mineral_phases.back();
-    }
-
-    auto addAqueousPhaseHelper(const std::vector<AqueousSpecies>& species) -> AqueousPhase&
-    {
-        AqueousMixture mixture(species);
-        return addPhase(AqueousPhase(mixture));
-    }
-
-    auto addAqueousPhaseWithSpecies(const std::vector<std::string>& species) -> AqueousPhase&
-    {
-        Assert(species.size(), "Could not create the AqueousPhase object.",
-            "Expecting at least one species name.");
-        std::vector<AqueousSpecies> aqueous_species(species.size());
-        for(unsigned i = 0; i < species.size(); ++i)
-            aqueous_species[i] = database.aqueousSpecies(species[i]);
-        return addAqueousPhaseHelper(aqueous_species);
-    }
-
-    auto addAqueousPhaseWithElements(const std::vector<std::string>& elements) -> AqueousPhase&
-    {
-        Assert(elements.size(), "Could not create the AqueousPhase object.",
-            "Expecting at least one chemical element or compound name.");
-        return addAqueousPhaseHelper(database.aqueousSpeciesWithElements(elements));
-    }
-
-    auto addAqueousPhaseWithCompounds(const std::vector<std::string>& compounds) -> AqueousPhase&
-    {
-        return addAqueousPhaseWithElements(collectElementsInCompounds(compounds));
-    }
-
-    auto addGaseousPhaseHelper(const std::vector<GaseousSpecies>& species) -> GaseousPhase&
-    {
-        GaseousMixture mixture(species);
-        gaseous_phase = GaseousPhase(mixture);
-        return gaseous_phase;
-    }
-
-    auto addGaseousPhaseWithSpecies(const std::vector<std::string>& species) -> GaseousPhase&
-    {
-        Assert(species.size(), "Could not create the GaseousPhase object that represents a gas.",
-            "Expecting at least one species name.");
-        std::vector<GaseousSpecies> gaseous_species(species.size());
-        for(unsigned i = 0; i < species.size(); ++i)
-            gaseous_species[i] = database.gaseousSpecies(species[i]);
-        return addGaseousPhaseHelper(gaseous_species);
-    }
-
-    auto addGaseousPhaseWithElements(const std::vector<std::string>& elements) -> GaseousPhase&
-    {
-        Assert(elements.size(), "Could not create the GaseousPhase object that represents a gas.",
-            "Expecting at least one chemical element or compound name.");
-        return addGaseousPhaseHelper(database.gaseousSpeciesWithElements(elements));
-    }
-
-    auto addGaseousPhaseWithCompounds(const std::vector<std::string>& compounds) -> GaseousPhase&
-    {
-        return addGaseousPhaseWithElements(collectElementsInCompounds(compounds));
-    }
-
-    auto addLiquidPhaseHelper(const std::vector<LiquidSpecies>& species) -> LiquidPhase&
-    {
-        LiquidMixture mixture(species);
-        liquid_phase = LiquidPhase(mixture);
-        return liquid_phase;
-    }
-
-    auto addLiquidPhaseWithSpecies(const std::vector<std::string>& species) -> LiquidPhase&
-    {
-        Assert(species.size(), "Could not create the LiquidPhase object that represents a liquid.",
-            "Expecting at least one species name.");
-        std::vector<LiquidSpecies> liquid_species(species.size());
-        for (unsigned i = 0; i < species.size(); ++i)
-            liquid_species[i] = database.liquidSpecies(species[i]);
-        return addLiquidPhaseHelper(liquid_species);
-    }
-
-    auto addLiquidPhaseWithElements(const std::vector<std::string>& elements) -> LiquidPhase&
-    {
-        Assert(elements.size(), "Could not create the FluidPhase object that represents a liquid.",
-            "Expecting at least one chemical element or compound name.");
-        return addLiquidPhaseHelper(database.liquidSpeciesWithElements(elements));
-    }
-
-    auto addLiquidPhaseWithCompounds(const std::vector<std::string>& compounds) -> LiquidPhase&
-    {
-        return addLiquidPhaseWithElements(collectElementsInCompounds(compounds));
-    }
-
-    auto addMineralPhaseHelper(const std::vector<MineralSpecies>& species) -> MineralPhase&
-    {
-        MineralMixture mixture(species);
-        return addPhase(MineralPhase(mixture));
-    }
-
-    auto addMineralPhaseWithSpecies(const std::vector<std::string>& species) -> MineralPhase&
-    {
-        Assert(species.size(), "Could not create the MineralPhase object.",
-            "Expecting at least one species name.");
-        std::vector<MineralSpecies> mineral_species(species.size());
-        for(unsigned i = 0; i < species.size(); ++i)
-            mineral_species[i] = database.mineralSpecies(species[i]);
-        return addMineralPhaseHelper(mineral_species);
-    }
-
-    auto addMineralPhaseWithElements(const std::vector<std::string>& elements) -> MineralPhase&
-    {
-        Assert(elements.size(), "Could not create the MineralPhase object.",
-            "Expecting at least one chemical element or compound name.");
-        return addMineralPhaseHelper(database.mineralSpeciesWithElements(elements));
-    }
-
-    auto addMineralPhaseWithCompounds(const std::vector<std::string>& compounds) -> MineralPhase&
-    {
-        return addMineralPhaseWithElements(collectElementsInCompounds(compounds));
-    }
-
-    auto addReaction(const MineralReaction& reaction) -> MineralReaction&
-    {
-        mineral_reactions.push_back(reaction);
-        return mineral_reactions.back();
-    }
-
-    auto addMineralReaction(const MineralReaction& reaction) -> MineralReaction&
-    {
-        mineral_reactions.push_back(reaction);
-        return mineral_reactions.back();
-    }
-
-    auto addMineralReaction(const std::string& mineral) -> MineralReaction&
-    {
-        return addMineralReaction(MineralReaction(mineral));
-    }
-
-    auto aqueousPhase() const -> const AqueousPhase&
-    {
-        return aqueous_phase;
-    }
-
-    auto aqueousPhase() -> AqueousPhase&
-    {
-        return aqueous_phase;
-    }
-
-    auto gaseousPhase() const -> const GaseousPhase&
-    {
-        return gaseous_phase;
-    }
-
-    auto gaseousPhase() -> GaseousPhase&
-    {
-        return gaseous_phase;
-    }
-
-    auto liquidPhase() const -> const LiquidPhase&
-    {
-        return liquid_phase;
-    }
-
-    auto liquidPhase() -> LiquidPhase&
-    {
-        return liquid_phase;
-    }
-
-    auto mineralPhases() const -> const std::vector<MineralPhase>&
-    {
-        return mineral_phases;
-    }
-
-    auto mineralPhases() -> std::vector<MineralPhase>&
-    {
-        return mineral_phases;
-    }
-
-    template<typename SpeciesType>
-    auto convertSpecies(const SpeciesType& species) const -> Species
-    {
-        // Create the Species instance
-        Species converted;
-        converted.setName(species.name());
-        converted.setFormula(species.formula());
-        converted.setElements(species.elements());
-
-        return converted;
-    }
-
-    template<typename Phase_>
-    auto convertPhase(const Phase_& phase) const -> Phase
-    {
-        // The number of species in the phase
-        const unsigned nspecies = phase.numSpecies();
-
-        // Define the lambda functions for the calculation of the essential thermodynamic properties
-        Thermo thermo(database);
-
-        std::vector<ThermoScalarFunction> standard_gibbs_energy_fns(nspecies);
-        std::vector<ThermoScalarFunction> standard_enthalpy_fns(nspecies);
-        std::vector<ThermoScalarFunction> standard_volume_fns(nspecies);
-        std::vector<ThermoScalarFunction> standard_heat_capacity_cp_fns(nspecies);
-        std::vector<ThermoScalarFunction> standard_heat_capacity_cv_fns(nspecies);
-
-        // Create the ThermoScalarFunction instances for each thermodynamic properties of each species
-        for(unsigned i = 0; i < nspecies; ++i)
-        {
-            const std::string name = phase.species(i).name();
-
-            standard_gibbs_energy_fns[i]     = [=](double T, double P) { return thermo.standardPartialMolarGibbsEnergy(T, P, name); };
-            standard_enthalpy_fns[i]         = [=](double T, double P) { return thermo.standardPartialMolarEnthalpy(T, P, name); };
-            standard_volume_fns[i]           = [=](double T, double P) { return thermo.standardPartialMolarVolume(T, P, name); };
-            standard_heat_capacity_cp_fns[i] = [=](double T, double P) { return thermo.standardPartialMolarHeatCapacityConstP(T, P, name); };
-            standard_heat_capacity_cv_fns[i] = [=](double T, double P) { return thermo.standardPartialMolarHeatCapacityConstV(T, P, name); };
-        }
-
-        // Create the interpolation functions for thermodynamic properties of the species
-        ThermoVectorFunction standard_gibbs_energies_interp     = interpolate(temperatures, pressures, standard_gibbs_energy_fns);
-        ThermoVectorFunction standard_enthalpies_interp         = interpolate(temperatures, pressures, standard_enthalpy_fns);
-        ThermoVectorFunction standard_volumes_interp            = interpolate(temperatures, pressures, standard_volume_fns);
-        ThermoVectorFunction standard_heat_capacities_cp_interp = interpolate(temperatures, pressures, standard_heat_capacity_cp_fns);
-        ThermoVectorFunction standard_heat_capacities_cv_interp = interpolate(temperatures, pressures, standard_heat_capacity_cv_fns);
-        ThermoVectorFunction ln_activity_constants_func         = lnActivityConstants(phase);
-
-        // Define the thermodynamic model function of the species
-        PhaseThermoModel thermo_model = [=](PhaseThermoModelResult& res, Temperature T, Pressure P)
-        {
-            // Calculate the standard thermodynamic properties of each species
-            res.standard_partial_molar_gibbs_energies     = standard_gibbs_energies_interp(T, P);
-            res.standard_partial_molar_enthalpies         = standard_enthalpies_interp(T, P);
-            res.standard_partial_molar_volumes            = standard_volumes_interp(T, P);
-            res.standard_partial_molar_heat_capacities_cp = standard_heat_capacities_cp_interp(T, P);
-            res.standard_partial_molar_heat_capacities_cv = standard_heat_capacities_cv_interp(T, P);
-            res.ln_activity_constants                     = ln_activity_constants_func(T, P);
-
-            return res;
-        };
-
-        // Create the Phase instance
-        Phase converted = phase;
-        converted.setThermoModel(thermo_model);
-
-        return converted;
-    }
-
-    auto createChemicalSystem() const -> ChemicalSystem
-    {
-        std::vector<Phase> phases;
-        const auto number_of_fluid_phases = 3;
-        phases.reserve(number_of_fluid_phases + mineral_phases.size());
-
-        if(aqueous_phase.numSpecies())
-            phases.push_back(convertPhase(aqueous_phase));
-
-        if(gaseous_phase.numSpecies())
-            phases.push_back(convertPhase(gaseous_phase));
-
-        if(liquid_phase.numSpecies())
-            phases.push_back(convertPhase(liquid_phase));
-
-        for(const MineralPhase& mineral_phase : mineral_phases)
-            phases.push_back(convertPhase(mineral_phase));
-
-        return ChemicalSystem(phases);
-    }
-
-    auto createReactionSystem() const -> ReactionSystem
-    {
-        ChemicalSystem system = createChemicalSystem();
-
-        std::vector<Reaction> reactions;
-        for(const MineralReaction& rxn : mineral_reactions)
-            reactions.push_back(createReaction(rxn, system));
-
-        return ReactionSystem(system, reactions);
-    }
-};
-
-ChemicalEditor::ChemicalEditor()
-: pimpl(new Impl())
-{}
-
-ChemicalEditor::ChemicalEditor(const Database& database)
-: pimpl(new Impl(database))
-{}
-
-ChemicalEditor::ChemicalEditor(const ChemicalEditor& other)
-: pimpl(new Impl(*other.pimpl))
-{}
-
-ChemicalEditor::~ChemicalEditor()
-{}
-
-auto ChemicalEditor::operator=(const ChemicalEditor& other) -> ChemicalEditor&
-{
-    pimpl.reset(new Impl(*other.pimpl));
-    return *this;
-}
-
-auto ChemicalEditor::setTemperatures(const std::vector<double>& values, const std::string& units) -> void
-{
-    pimpl->setTemperatures(values, units);
-}
-
-auto ChemicalEditor::setPressures(const std::vector<double>& values, const std::string& units) -> void
-{
-    pimpl->setPressures(values, units);
-}
-
-auto ChemicalEditor::initializePhasesWithElements(const StringList& elements) -> void
-{
-	pimpl->initializePhasesWithElements(elements);
-}
-
-auto ChemicalEditor::addPhase(const AqueousPhase& phase) -> AqueousPhase&
-{
-    return pimpl->addPhase(phase);
-}
-
-auto ChemicalEditor::addPhase(const GaseousPhase& phase) -> GaseousPhase&
-{
-    return pimpl->addPhase(phase);
-}
-
-auto ChemicalEditor::addPhase(const LiquidPhase& phase) -> LiquidPhase&
-{
-    return pimpl->addPhase(phase);
-}
-
-auto ChemicalEditor::addPhase(const MineralPhase& phase) -> MineralPhase&
-{
-    return pimpl->addPhase(phase);
-}
-
-auto ChemicalEditor::addReaction(const MineralReaction& reaction) -> MineralReaction&
-{
-    return pimpl->addReaction(reaction);
-}
-
-auto ChemicalEditor::addAqueousPhase(const StringList& species) -> AqueousPhase&
-{
-    return pimpl->addAqueousPhaseWithSpecies(species);
-}
-
-auto ChemicalEditor::addAqueousPhaseWithElements(const StringList& elements) -> AqueousPhase&
-{
-    return pimpl->addAqueousPhaseWithElements(elements);
-}
-
-auto ChemicalEditor::addAqueousPhaseWithElementsOf(const StringList& compounds) -> AqueousPhase&
-{
-    return pimpl->addAqueousPhaseWithCompounds(compounds);
-}
-
-auto ChemicalEditor::addGaseousPhase(const StringList& species) -> GaseousPhase&
-{
-    return pimpl->addGaseousPhaseWithSpecies(species);
-}
-
-auto ChemicalEditor::addGaseousPhaseWithElements(const StringList& elements) -> GaseousPhase&
-{
-    return pimpl->addGaseousPhaseWithElements(elements);
-}
-
-auto ChemicalEditor::addGaseousPhaseWithElementsOf(const StringList& compounds) -> GaseousPhase&
-{
-    return pimpl->addGaseousPhaseWithCompounds(compounds);
-}
-
-auto ChemicalEditor::addLiquidPhase(const StringList& species) -> LiquidPhase&
-{
-    return pimpl->addLiquidPhaseWithSpecies(species);
-}
-
-auto ChemicalEditor::addLiquidPhaseWithElements(const StringList& elements) -> LiquidPhase&
-{
-    return pimpl->addLiquidPhaseWithElements(elements);
-}
-
-auto ChemicalEditor::addLiquidPhaseWithElementsOf(const StringList& compounds) -> LiquidPhase&
-{
-    return pimpl->addLiquidPhaseWithCompounds(compounds);
-}
-
-auto ChemicalEditor::addMineralPhase(const StringList& species) -> MineralPhase&
-{
-    return pimpl->addMineralPhaseWithSpecies(species);
-}
-
-auto ChemicalEditor::addMineralPhaseWithElements(const StringList& elements) -> MineralPhase&
-{
-    return pimpl->addMineralPhaseWithElements(elements);
-}
-
-auto ChemicalEditor::addMineralPhaseWithElementsOf(const StringList& compounds) -> MineralPhase&
-{
-    return pimpl->addMineralPhaseWithCompounds(compounds);
-}
-
-auto ChemicalEditor::addMineralReaction(const MineralReaction& reaction) -> MineralReaction&
-{
-    return pimpl->addMineralReaction(reaction);
-}
-
-auto ChemicalEditor::addMineralReaction(const std::string& mineral) -> MineralReaction&
-{
-    return pimpl->addMineralReaction(mineral);
-}
-
-auto ChemicalEditor::aqueousPhase() const -> const AqueousPhase&
-{
-    return pimpl->aqueousPhase();
-}
-
-auto ChemicalEditor::aqueousPhase() -> AqueousPhase&
-{
-    return pimpl->aqueousPhase();
-}
-
-auto ChemicalEditor::gaseousPhase() const -> const GaseousPhase&
-{
-    return pimpl->gaseousPhase();
-}
-
-auto ChemicalEditor::gaseousPhase() -> GaseousPhase&
-{
-    return pimpl->gaseousPhase();
-}
-
-auto ChemicalEditor::liquidPhase() const -> const LiquidPhase&
-{
-    return pimpl->liquidPhase();
-}
-
-auto ChemicalEditor::liquidPhase() -> LiquidPhase&
-{
-    return pimpl->liquidPhase();
-}
-
-auto ChemicalEditor::mineralPhases() const -> const std::vector<MineralPhase>&
-{
-    return pimpl->mineralPhases();
-}
-
-auto ChemicalEditor::mineralPhases() -> std::vector<MineralPhase>&
-{
-    return pimpl->mineralPhases();
-}
-
-auto ChemicalEditor::createChemicalSystem() const -> ChemicalSystem
-{
-    return pimpl->createChemicalSystem();
-}
-
-auto ChemicalEditor::createReactionSystem() const -> ReactionSystem
-{
-    return pimpl->createReactionSystem();
-}
-
-ChemicalEditor::operator ChemicalSystem() const
-{
-    return createChemicalSystem();
-}
-
-ChemicalEditor::operator ReactionSystem() const
-{
-    return createReactionSystem();
-}
-
-} // namespace Reaktoro
-=======
 // Reaktoro is a unified framework for modeling chemically reactive systems.
 //
 // Copyright (C) 2014-2018 Allan Leal
@@ -877,14 +185,14 @@
         for(auto& x : pressures)    x = x * 1.0e+5;
     }
 
-    auto setTemperatures(std::vector<double> values, std::string units) -> void
+    auto setTemperatures(std::vector<double> values, const std::string& units) -> void
     {
         temperatures = values;
         for(auto& x : temperatures)
             x = units::convert(x, units, "kelvin");
     }
 
-    auto setPressures(std::vector<double> values, std::string units) -> void
+    auto setPressures(std::vector<double> values, const std::string& units) -> void
     {
         pressures = values;
         for(auto& x : pressures)
@@ -903,13 +211,13 @@
         auto liquid_species = database.liquidSpeciesWithElements(elements);
         auto mineral_species = database.mineralSpeciesWithElements(elements);
 
-    	if(aqueous_species.size())
+    	if(aqueous_species.empty())
             addPhase(AqueousPhase(AqueousMixture(aqueous_species)));
 
-        if (gaseous_species.size())
+        if (gaseous_species.empty())
             addPhase(GaseousPhase(GaseousMixture(gaseous_species)));
 
-        if (liquid_species.size())
+        if (liquid_species.empty())
             addPhase(LiquidPhase(LiquidMixture(liquid_species)));
 
         for(auto mineral : mineral_species)
@@ -1070,7 +378,7 @@
         return mineral_reactions.back();
     }
 
-    auto addMineralReaction(std::string mineral) -> MineralReaction&
+    auto addMineralReaction(const std::string& mineral) -> MineralReaction&
     {
         return addMineralReaction(MineralReaction(mineral));
     }
@@ -1244,12 +552,12 @@
     return *this;
 }
 
-auto ChemicalEditor::setTemperatures(std::vector<double> values, std::string units) -> void
+auto ChemicalEditor::setTemperatures(std::vector<double> values, const std::string& units) -> void
 {
     pimpl->setTemperatures(values, units);
 }
 
-auto ChemicalEditor::setPressures(std::vector<double> values, std::string units) -> void
+auto ChemicalEditor::setPressures(std::vector<double> values, const std::string& units) -> void
 {
     pimpl->setPressures(values, units);
 }
@@ -1349,7 +657,7 @@
     return pimpl->addMineralReaction(reaction);
 }
 
-auto ChemicalEditor::addMineralReaction(std::string mineral) -> MineralReaction&
+auto ChemicalEditor::addMineralReaction(const std::string& mineral) -> MineralReaction&
 {
     return pimpl->addMineralReaction(mineral);
 }
@@ -1414,5 +722,4 @@
     return createReactionSystem();
 }
 
-} // namespace Reaktoro
->>>>>>> 1ed06d0f
+} // namespace Reaktoro