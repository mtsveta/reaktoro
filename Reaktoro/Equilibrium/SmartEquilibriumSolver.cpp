// Reaktoro is a unified framework for modeling chemically reactive systems.
//
// This library is free software; you can redistribute it and/or
// modify it under the terms of the GNU Lesser General Public
// License as published by the Free Software Foundation; either
// version 2.1 of the License, or (at your option) any later version.
//
// This library is distributed in the hope that it will be useful,
// but WITHOUT ANY WARRANTY; without even the implied warranty of
// MERCHANTABILITY or FITNESS FOR A PARTICULAR PURPOSE. See the GNU
// Lesser General Public License for more details.
//
// You should have received a copy of the GNU Lesser General Public License
// along with this library. If not, see <http://www.gnu.org/licenses/>.

#include "SmartEquilibriumSolver.hpp"

// C++ includes
#include <algorithm>
#include <deque>
#include <numeric>
#include <tuple>

// Reaktoro includes
#include <Reaktoro/Common/Exception.hpp>
#include <Reaktoro/Common/Profiling.hpp>
#include <Reaktoro/Core/ChemicalProperties.hpp>
#include <Reaktoro/Core/ChemicalState.hpp>
#include <Reaktoro/Core/ChemicalSystem.hpp>
#include <Reaktoro/Core/Partition.hpp>
#include <Reaktoro/Equilibrium/EquilibriumProblem.hpp>
#include <Reaktoro/Equilibrium/EquilibriumSensitivity.hpp>
#include <Reaktoro/Equilibrium/EquilibriumSolver.hpp>
#include <Reaktoro/Equilibrium/SmartEquilibriumOptions.hpp>
#include <Reaktoro/Equilibrium/SmartEquilibriumResult.hpp>
#include <Reaktoro/ODML/ClusterConnectivity.hpp>
#include <Reaktoro/ODML/PriorityQueue.hpp>
#include <Reaktoro/Optimization/Canonicalizer.hpp>

namespace Reaktoro {
namespace detail {

/// Return the hash number of a vector.
/// https://stackoverflow.com/questions/20511347/a-good-hash-function-for-a-vector
template<typename Vec>
auto hash(Vec& vec) -> std::size_t
{
    using T = decltype(vec[0]);
    const std::hash<T> hasher;
    std::size_t seed = vec.size();
    for(const auto& i : vec)
        seed ^= hasher(i) + 0x9e3779b9 + (seed << 6) + (seed >> 2);
    return seed;
}

} // namespace detail


struct SmartEquilibriumSolver::Impl
{
    /// The chemical system instance
    ChemicalSystem system;

    /// The partition of the chemical system
    Partition partition;

    /// The canonicalizer used to determine primary and secondary species
    Canonicalizer canonicalizer;

    /// The options for the smart equilibrium calculation
    SmartEquilibriumOptions options;

    /// The result of the last smart equilibrium calculation.
    SmartEquilibriumResult result;

    /// The solver for the equilibrium calculations
    EquilibriumSolver solver;

    /// The chemical properties of the chemical system
    ChemicalProperties properties;

    /// The chemical potentials at the calculated equilibrium state
    ChemicalVector u;

    /// The amounts of the species in the chemical system
    Vector n;

    /// The amounts of the equilibrium species
    Vector ne;

    /// The amounts of the elements in the equilibrium partition
    Vector be;

    /// The storage for matrix du/db = du/dn * dn/db
    Matrix dudb;

    /// The storage for vector u(iprimary)
    Vector up;

    /// The storage for matrix Mbe = inv(u(iprimary)) * du(iprimary)/db.
    Matrix Mbe;

    /// The record of the knowledge database containing input, output, and derivatives data.
    struct Record
    {
        /// The temperature of the equilibrium state (in units of K).
        double T;

        /// The pressure of the equilibrium state (in units of Pa).
        double P;

        /// The amounts of elements in the equilibrium state (in units of mol).
        Vector be;

        /// The calculated equilibrium state at `T`, `P`, `be`.
        ChemicalState state;

        /// The chemical properties at the calculated equilibrium state.
        ChemicalProperties properties;

        /// The sensitivity derivatives at the calculated equilibrium state.
        EquilibriumSensitivity sensitivity;

        /// The matrix used to compute relative change of chemical potentials due to change in `be`.
        Matrix Mbe;
    };

    /// The cluster storing learned input-output data with same classification.
    struct Cluster
    {
        /// The indices of the primary species for this cluster.
        VectorXi iprimary;

        /// The hash of the indices of the primary species for this cluster.
        std::size_t label = 0;

        /// The records stored in this cluster with learning data.
        std::deque<Record> records;

        /// The priority queue for the records based on their usage count.
        PriorityQueue priority;
    };

    /// The database containing the learned input-output data.
    struct Database
    {
        /// The clusters containing the learned input-output data points.
        std::deque<Cluster> clusters;

        /// The connectivity matrix of the clusters to determine how we move from one to another when searching.
        ClusterConnectivity connectivity;

        /// The priority queue for the clusters based on their usage counts.
        PriorityQueue priority;
    };

    /// The database with learned input-output data points.
    Database database;

    /// Construct an SmartEquilibriumSolver::Impl instance with given chemical system.
    Impl(const ChemicalSystem& system)
    : Impl(Partition(system))
    {
        // Initialize the canonicalizer with the formula matrix Ae of the equilibrium species
        canonicalizer.compute(partition.formulaMatrixEquilibriumPartition());
    }

    /// Construct an SmartEquilibriumSolver::Impl instance with given partition of the chemical system.
    Impl(const Partition& partition)
    : system(partition.system()), partition(partition),
      properties(partition.system()), solver(partition)
    {
        // Initialize the canonicalizer with the formula matrix Ae of the equilibrium species
        canonicalizer.compute(partition.formulaMatrixEquilibriumPartition());
    }

    /// Set the options for the equilibrium calculation.
    auto setOptions(const SmartEquilibriumOptions& options_) -> void
    {
        options = options_;

        // Tweak the options for the Gibbs energy minimization during learning operations.
        options.learning.hessian = GibbsHessian::Exact; // ensure the use of an exact Hessian of the Gibbs energy function
        options.learning.optimum.tolerance = 1e-10; // ensure the use of a stricter residual tolerance for the Gibbs energy minimization

        solver.setOptions(options.learning);
    }

    /// Learn how to perform a full equilibrium calculation (with tracking)
    auto learn(ChemicalState& state, double T, double P, VectorConstRef be) -> void
    {
        //---------------------------------------------------------------------
        // GIBBS ENERGY MINIMIZATION CALCULATION DURING THE LEARNING PROCESS
        //---------------------------------------------------------------------
        tic(EQUILIBRIUM_STEP);

        // Perform a full chemical equilibrium calculation
        result.learning.gibbs_energy_minimization = solver.solve(state, T, P, be);

        // Check if the EquilibriumSolver calculation failed, if so, use cold-start
        if(!result.learning.gibbs_energy_minimization.optimum.succeeded){
            state.setSpeciesAmounts(0.0);
            result.learning.gibbs_energy_minimization = solver.solve(state, T, P, be);
<<<<<<< HEAD
            if(!result.learning.gibbs_energy_minimization.optimum.succeeded){
                    return;
            }
        }
=======

            // If solve has not converged, do not store output.
            if(!result.learning.gibbs_energy_minimization.optimum.succeeded){
                return;
            }
        }

>>>>>>> 1ed06d0f
        result.timing.learning_gibbs_energy_minimization = toc(EQUILIBRIUM_STEP);

        //---------------------------------------------------------------------
        // CHEMICAL PROPERTIES UPDATE STEP DURING THE LEARNING PROCESS
        //---------------------------------------------------------------------
        tic(CHEMICAL_PROPERTIES_STEP);

        properties = solver.properties();

        result.timing.learning_chemical_properties = toc(CHEMICAL_PROPERTIES_STEP);

        //---------------------------------------------------------------------
        // SENSITIVITY MATRIX COMPUTATION STEP DURING THE LEARNING PROCESS
        //---------------------------------------------------------------------
        tic(SENSITIVITY_STEP);

        const auto& sensitivity = solver.sensitivity();

        result.timing.learning_sensitivity_matrix = toc(SENSITIVITY_STEP);

        //---------------------------------------------------------------------
        // ERROR CONTROL MATRICES ASSEMBLING STEP DURING THE LEARNING PROCESS
        //---------------------------------------------------------------------
        tic(ERROR_CONTROL_MATRICES);

        // The indices of the equilibrium species and elements
        const auto& ies = partition.indicesEquilibriumSpecies();
        const auto& iee = partition.indicesEquilibriumElements();

        // The number of equilibrium species and elements
        const auto& Ne = partition.numEquilibriumSpecies();
        const auto& Ee = partition.numEquilibriumElements();

        // The amounts of the species at the calculated equilibrium state
        n = state.speciesAmounts();

        // The amounts of the equilibrium species amounts at the calculated equilibrium state
        ne = n(ies);

        // Update the canonical form of formula matrix Ae so that we can identify primary species
        canonicalizer.updateWithPriorityWeights(ne);

        // The order of the equilibrium species as (primary, secondary)
        const auto& iorder = canonicalizer.Q();

        // Assemble the vector of indices of equilibrium species as (primary, secondary)
        VectorXi ips(ies.size());
        for(auto i = 0; i < ips.size(); ++i)  // TODO: type Indices should be alias to VectorXi, to avoid such kind of codes
            ips[i] = ies[iorder[i]];

        // The number of primary species among the equilibrium species (Np <= Ne)
        const auto& Np = canonicalizer.numBasicVariables();

        // Store the indices of primary and secondary species in state
        state.equilibrium().setIndicesEquilibriumSpecies(ips, Np);

        // The indices of the primary species at the calculated equilibrium state
        VectorXiConstRef iprimary = ips.head(Np);

        // The chemical potentials at the calculated equilibrium state
        u = properties.chemicalPotentials();

        // Auxiliary references to the derivatives dn/db and du/dn
        const auto& dndb = solver.sensitivity().dndb;
        const auto& dudn = u.ddn;

        // Compute the matrix du/db = du/dn * dn/db
        dudb = dudn * dndb;

        // The vector u(iprimary) with chemical potentials of primary species
        up.noalias() = u.val(iprimary);

        // The matrix du(iprimary)/dbe with derivatives of chemical potentials (primary species only)
        const auto dupdbe = dudb(iprimary, iee);

        // Compute matrix Mbe = 1/up * dup/db
        Mbe.noalias() = diag(inv(up)) * dupdbe;

        result.timing.learning_error_control_matrices = toc(ERROR_CONTROL_MATRICES);

        //---------------------------------------------------------------------
        // STORAGE STEP DURING THE LEARNING PROCESS
        //---------------------------------------------------------------------
        tic(STORAGE_STEP);

        // Generate the hash number for the indices of primary species in the state
        const auto label = detail::hash(iprimary);

        // Find the index of the cluster that has same primary species
        auto iter = std::find_if(database.clusters.begin(), database.clusters.end(),
            [&](const Cluster& cluster) { return cluster.label == label; });

        // If cluster is found, store the new record in it, otherwise, create a new cluster
        if(iter < database.clusters.end())
        {
            auto& cluster = *iter;
            cluster.records.push_back({T, P, be, state, properties, sensitivity, Mbe});
            cluster.priority.extend();
        }
        else
        {
            // Create a new cluster
            Cluster cluster;
            cluster.iprimary = iprimary;
            cluster.label = label;
            cluster.records.push_back({T, P, be, state, properties, sensitivity, Mbe});
            cluster.priority.extend();

            // Append the new cluster in the database
            database.clusters.push_back(cluster);
            database.connectivity.extend();
            database.priority.extend();
        }

        result.timing.learning_storage = toc(STORAGE_STEP);
    }

    /// Estimate the equilibrium state using sensitivity derivatives (profiling the expences)
    auto estimate(ChemicalState& state, double T, double P, VectorConstRef be) -> void
    {
        // Set the estimate status to false at the beginning
        result.estimate.accepted = false;

        // Skip estimation if no cluster exists yet
        if(database.clusters.empty())
            return;

        // Auxiliary relative and absolute tolerance parameters
        const auto reltol = options.reltol;

        // The threshold used to determine elements with insignificant amounts
        const auto eps_b = options.amount_fraction_cutoff * sum(be);

        // The current set of primary species in the chemical state
        const auto& iprimary = state.equilibrium().indicesPrimarySpecies();

        Vector dbe;

        // The function that checks if a record in the database pass the error test.
        // It returns (`success`, `error`, `iprimaryspecies`), where
        // * `success` is true if error test succeeds, false otherwise.
        // * `error` is the first error value violating the tolerance
        // * `iprimaryspecies` is the index of the primary species that fails the error test
        auto pass_error_test = [&be, &dbe, &reltol, &eps_b](const Record& record) -> std::tuple<bool, double, Index>
        {
            using std::abs;
            using std::max;
            const auto& state0 = record.state;
            const auto& be0 = record.be;
            const auto& Mbe0 = record.Mbe;
            const auto& isue0 = state0.equilibrium().indicesStrictlyUnstableElements();

            dbe.noalias() = be - be0;

            // Check if state0 has strictly unstable elements (i.e. elements with zero amounts)
            // which cannot be used for Taylor estimation if positive amounts for those elements are given.
            if((dbe(isue0).array() > eps_b).any())
            {
                assert((be0(isue0).array() < eps_b).any()); // ensure this condition is never broken (effective during debug only)
                return { false, 9999, -1 };
            }

            double error = 0.0;
            const auto size = Mbe0.rows();
            for(auto i = 1; i <= size; ++i) {
                error = max(error, abs(Mbe0.row(size - i) * dbe)); // start checking primary species with least amount first
                if(error >= reltol)
                    return { false, error, size - i };
            }

            return { true, error, -1 };
        };

        // Generate the hash number for the indices of primary species in the state
        const auto label = detail::hash(iprimary);

        // The function that identifies the starting cluster index
        auto index_starting_cluster = [&]() -> Index
        {
            // If no primary species, then return number of clusters to trigger use of total usage counts of clusters
            if(iprimary.size() == 0)
                return database.clusters.size();

            // Find the index of the cluster with the same set of primary species (search those with highest count first)
            for(auto icluster : database.priority.order())
                if(database.clusters[icluster].label == label)
                    return icluster;

            // In no cluster with the same set of primary species if found, then return number of clusters
            return database.clusters.size();
        };

        // The index of the starting cluster
        const auto icluster = index_starting_cluster();

        // The ordering of the clusters to look for (starting with icluster)
        const auto& clusters_ordering = database.connectivity.order(icluster);

        //---------------------------------------------------------------------
        // SEARCH STEP DURING THE ESTIMATE PROCESS
        //---------------------------------------------------------------------
        tic(SEARCH_STEP);

        // Iterate over all clusters (starting with icluster)
        for(auto jcluster : clusters_ordering)
        {
            // Fetch records from the cluster and the order they have to be processed in
            const auto& records = database.clusters[jcluster].records;
            const auto& records_ordering = database.clusters[jcluster].priority.order();

            // Iterate over all records in current cluster (using the  order based on the priorities)
            for(auto irecord : records_ordering)
            {
                const auto& record = records[irecord];

                //---------------------------------------------------------------------
                // ERROR CONTROL STEP DURING THE ESTIMATE PROCESS
                //---------------------------------------------------------------------
                tic(ERROR_CONTROL_STEP);

                // Check if the current record passes the error test
                const auto [success, error, iprimaryspecies] = pass_error_test(record);

                result.timing.estimate_error_control += toc(ERROR_CONTROL_STEP);

                if(success)
                {
                    //---------------------------------------------------------------------
                    // TAYLOR PREDICTION STEP DURING THE ESTIMATE PROCESS
                    //---------------------------------------------------------------------
                    tic(TAYLOR_STEP);

                    const auto& ies = partition.indicesEquilibriumSpecies();
                    const auto& iee = partition.indicesEquilibriumElements();

                    // Fetch reference values
                    const auto& be0 = record.be;
                    const auto& n0 = record.state.speciesAmounts();
                    const auto& P0 = record.state.pressure();
                    const auto& T0 = record.state.temperature();
                    const auto& y0 = record.state.equilibrium().elementChemicalPotentials();
                    const auto& z0 = record.state.equilibrium().speciesStabilities();
                    const auto& ips0 = record.state.equilibrium().indicesEquilibriumSpecies();
                    const auto& Np0 = record.state.equilibrium().numPrimarySpecies();
                    const auto& dndb0 = record.sensitivity.dndb;
                    const auto& dndP0 = record.sensitivity.dndP;
                    const auto& dndT0 = record.sensitivity.dndT;

                    // Fetch reference values restricted to equilibrium species only
                    const auto& dnedbe0 = dndb0(ies, iee);
                    const auto& dnedbPe0 = dndP0(ies);
                    const auto& dnedbTe0 = dndT0(ies);
                    const auto& ne0 = n0(ies);

                    // Perform Taylor extrapolation
                    //ne.noalias() = ne0 + dnedbe0 * (be - be0);
                    ne.noalias() = ne0 + dnedbe0 * (be - be0) + dnedbPe0 * (P - P0) + dnedbTe0 * (T - T0);
                    
                    // Check if all projected species amounts are positive
                    const double ne_min = min(ne);
                    const double ne_sum = sum(ne);
                    const auto eps_n = options.amount_fraction_cutoff * ne_sum;
                    if(ne_min <= -eps_n)
                        continue;

                    result.timing.estimate_search = toc(SEARCH_STEP);

                    // After the search is finished successfully
                    //---------------------------------------------------------------------

                    // Assign small values to all the amount in the interval [cutoff, 0] (instead of mirroring above)
                    for(unsigned int i = 0; i < ne.size(); ++i) if(ne[i] < 0) ne[i] = options.learning.epsilon;

                    // Update the amounts of elements for the equilibrium species
                    n(ies) = ne;

                    // Update the chemical state result with estimated amounts
                    state = record.state; // ATTENTION: If this changes one day, make sure indices of equilibrium primary/secondary species, and indices of strictly unstable species/elements are also transfered from reference state to new state
                    state.setSpeciesAmounts(n);

                    // Update the chemical properties of the system
                    properties = record.properties;  // TODO: We need to estimate properties = properties0 + variation : THIS IS A TEMPORARY SOLUTION!!!

                    result.timing.estimate_taylor = toc(TAYLOR_STEP);

                    //---------------------------------------------------------------------
                    // DATABASE PRIORITY UPDATE STEP DURING THE ESTIMATE PROCESS
                    //---------------------------------------------------------------------
                    tic(PRIORITY_UPDATE_STEP);

                    // Increment priority of the current record (irecord) in the current cluster (jcluster)
                    database.clusters[jcluster].priority.increment(irecord);

                    // Increment priority of the current cluster (jcluster) with respect to starting cluster (icluster)
                    database.connectivity.increment(icluster, jcluster);

                    // Increment priority of the current cluster (jcluster)
                    database.priority.increment(jcluster);

                    result.timing.estimate_database_priority_update = toc(PRIORITY_UPDATE_STEP);

                    result.estimate.accepted = true;

                    return;
                }
            }
        }

        result.estimate.accepted = false;

    }

    /// Solve the equilibrium problem with given initial state
    auto solve(ChemicalState& state) -> SmartEquilibriumResult
    {
        const auto& iee = partition.indicesEquilibriumElements();
        const auto& ies = partition.indicesEquilibriumSpecies();
        const auto T = state.temperature();
        const auto P = state.pressure();
        be = state.elementAmountsInSpecies(ies)(iee);
        return solve(state, T, P, be);
    }

    /// Solve the equilibrium problem with given problem definition
    auto solve(ChemicalState& state, const EquilibriumProblem& problem) -> SmartEquilibriumResult
    {
        const auto T = problem.temperature();
        const auto P = problem.pressure();
        const auto& iee = partition.indicesEquilibriumElements();
        be = problem.elementAmounts()(iee);
        return solve(state, T, P, be);
    }

    auto solve(ChemicalState& state, double T, double P, VectorConstRef be) -> SmartEquilibriumResult
    {
        tic(SOLVE_STEP);

        // Absolutely ensure an exact Hessian of the Gibbs energy function is used in the calculations
        setOptions(options);

        // Reset the result of the last smart equilibrium calculation
        result = {};

        // Perform a smart estimate of the chemical state
        timeit( estimate(state, T, P, be), result.timing.estimate= );

        // Perform a learning step if the smart prediction is not sactisfatory
        if(!result.estimate.accepted)
            timeit( learn(state, T, P, be), result.timing.learn= );

        result.timing.solve = toc(SOLVE_STEP);

        return result;
    }

    auto outputClusterInfo() const -> void
    {
        //std::cout << "***********************************************************************************" << std::endl;
        //std::cout << "Clusters ordered by order of their creation" << std::endl;
        //std::cout << "***********************************************************************************" << std::endl;

        Index i = 0;
        for(auto cluster : database.clusters)
        {
            std::cout << "CLUSTER #" << i << std::endl;
            std::cout << "  RANK OF CLUSTER: " << database.priority.priorities()[i] << std::endl;
            std::cout << "  PRIMARY SPECIES: ";
            for(auto j : database.clusters[i].iprimary)
                std::cout << system.species(j).name() << " ";
            std::cout << std::endl;
            std::cout << "  NUMBER OF RECORDS: " << database.clusters[i].records.size() << std::endl;
            //std::cout << "  RANK OF RECORDS: ";
            //for(auto j : database.clusters[i].priority.order())
            //    std::cout << database.clusters[i].priority.priorities()[j] << " ";
            std::cout << std::endl;
            std::cout << std::endl;
            i++;
        }
        /*
        for(auto i : database.priority.order())
        {
            std::cout << "CLUSTER #" << i << std::endl;
            std::cout << "  RANK OF CLUSTER: " << database.priority.priorities()[i] << std::endl;
            std::cout << "  PRIMARY SPECIES: ";
            for(auto j : database.clusters[i].iprimary)
                std::cout << system.species(j).name() << " ";
            std::cout << std::endl;
            std::cout << "  NUMBER OF RECORDS: " << database.clusters[i].records.size() << std::endl;
            std::cout << "  RANK OF RECORDS: ";
            for(auto j : database.clusters[i].priority.order())
                std::cout << database.clusters[i].priority.priorities()[j] << " ";
            std::cout << std::endl;
            std::cout << "  NEXT CLUSTER: " << database.connectivity.order(i)[1] << std::endl;
            std::cout << "  NEXT CLUSTER PRIMARY SPECIES: ";
            for(auto j : database.clusters[database.connectivity.order(i)[1]].iprimary)
                std::cout << system.species(j).name() << " ";
            std::cout << std::endl;
            std::cout << std::endl;
        }
        */
    }
};

SmartEquilibriumSolver::SmartEquilibriumSolver(const ChemicalSystem& system)
: pimpl(new Impl(Partition(system)))
{}

SmartEquilibriumSolver::SmartEquilibriumSolver(const Partition& partition)
: pimpl(new Impl(partition))
{}

SmartEquilibriumSolver::SmartEquilibriumSolver(const SmartEquilibriumSolver& other)
: pimpl(new Impl(*other.pimpl))
{}

auto SmartEquilibriumSolver::operator=(SmartEquilibriumSolver other) -> SmartEquilibriumSolver&
{
    pimpl = std::move(other.pimpl);
    return *this;
}

SmartEquilibriumSolver::~SmartEquilibriumSolver()
{
}

auto SmartEquilibriumSolver::setPartition(const Partition& partition) -> void
{
    RuntimeError("Cannot proceed with EquilibriumSolver::setPartition.",
                 "EquilibriumSolver::setPartition is deprecated. "
                 "Use constructor EquilibriumSolver(const Partition&) instead.");
}

auto SmartEquilibriumSolver::setOptions(const SmartEquilibriumOptions& options) -> void
{
    pimpl->setOptions(options);
}

auto SmartEquilibriumSolver::solve(ChemicalState& state, double T, double P, VectorConstRef be) -> SmartEquilibriumResult
{
    return pimpl->solve(state, T, P, be);
}

auto SmartEquilibriumSolver::solve(ChemicalState& state, const EquilibriumProblem& problem) -> SmartEquilibriumResult
{
    return pimpl->solve(state, problem);
}

auto SmartEquilibriumSolver::properties() const -> const ChemicalProperties&
{
    return pimpl->properties;
}

auto SmartEquilibriumSolver::result() const -> const SmartEquilibriumResult&
{
    return pimpl->result;
}

auto SmartEquilibriumSolver::outputClusterInfo() const -> void
{
    return pimpl->outputClusterInfo();
}

} // namespace Reaktoro
<|MERGE_RESOLUTION|>--- conflicted
+++ resolved
@@ -201,20 +201,11 @@
         if(!result.learning.gibbs_energy_minimization.optimum.succeeded){
             state.setSpeciesAmounts(0.0);
             result.learning.gibbs_energy_minimization = solver.solve(state, T, P, be);
-<<<<<<< HEAD
-            if(!result.learning.gibbs_energy_minimization.optimum.succeeded){
-                    return;
-            }
-        }
-=======
-
             // If solve has not converged, do not store output.
             if(!result.learning.gibbs_energy_minimization.optimum.succeeded){
                 return;
             }
         }
-
->>>>>>> 1ed06d0f
         result.timing.learning_gibbs_energy_minimization = toc(EQUILIBRIUM_STEP);
 
         //---------------------------------------------------------------------
