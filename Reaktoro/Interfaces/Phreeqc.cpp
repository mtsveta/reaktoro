// Reaktoro is a unified framework for modeling chemically reactive systems.
//
// Copyright (C) 2014-2015 Allan Leal
//
// This program is free software: you can redistribute it and/or modify
// it under the terms of the GNU General Public License as published by
// the Free Software Foundation, either version 3 of the License, or
// (at your option) any later version.
//
// This program is distributed in the hope that it will be useful,
// but WITHOUT ANY WARRANTY; without even the implied warranty of
// MERCHANTABILITY or FITNESS FOR A PARTICULAR PURPOSE. See the
// GNU General Public License for more details.
//
// You should have received a copy of the GNU General Public License
// along with this program. If not, see <http://www.gnu.org/licenses/>.

#include "Phreeqc.hpp"

#ifdef LINK_PHREEQC

// C++ includes
#include <map>

// Eigen includes
#include <Reaktoro/Math/Eigen/SVD>

// Reaktoro includes
#include <Reaktoro/Common/Constants.hpp>
#include <Reaktoro/Common/ConvertUtils.hpp>
#include <Reaktoro/Common/Exception.hpp>
#include <Reaktoro/Common/ReactionEquation.hpp>
#include <Reaktoro/Common/SetUtils.hpp>
#include <Reaktoro/Core/ChemicalSystem.hpp>
#include <Reaktoro/Core/ChemicalState.hpp>
#include <Reaktoro/Thermodynamics/Water/WaterConstants.hpp>
#include <Reaktoro/Interfaces/PhreeqcUtils.hpp>

// Phreeqc includes
#define Phreeqc PHREEQC
#define protected public
#include <phreeqc/Phreeqc.h>
#include <phreeqc/GasPhase.h>
#undef Phreeqc

namespace Reaktoro {
namespace {

const double gram_to_kilogram = 1e-3;
const double pascal_to_bar = 1e-5;
const double pascal_to_atm = 9.86923267e-6;
const double atm_to_pascal = 1/pascal_to_atm;
const double cm3_to_m3 = 1e-6;

// The critical properties of some gases
// The data are: {temperature [C], pressure [bar], acentric factor}
std::map<std::string, std::vector<double>> critical_properties =
{
    {"Ar(g)"    , {150.9 , 48.98  , 0.0}},
    {"CH4(g)"   , {190.6 , 45.99  , 0.012}},
    {"C6H6O(g)" , {694.3 , 61.3   , 0.444}},
    {"CO(g)"    , {132.9 , 34.99  , 0.048}},
    {"CO2(g)"   , {304.2 , 73.83  , 0.224}},
    {"C2H4(g)"  , {282.3 , 50.4   , 0.087}},
    {"H2(g)"    , {33.19 , 13.13  , -0.216}},
    {"H2O(g)"   , {647.1 , 220.55 , 0.345}},
    {"H2S(g)"   , {373.5 , 89.63  , 0.094}},
    {"He(g)"    , {5.2   , 2.28   , -0.39}},
    {"Kr(g)"    , {209.4 , 55.02  , 0.0}},
    {"N2(g)"    , {126.2 , 34.0   , 0.038}},
    {"Ne(g)"    , {44.0  , 27.0   , 0.0}},
    {"NH3(g)"   , {405.7 , 112.8  , 0.253}},
    {"O2(g)"    , {154.6 , 50.43  , 0.022}},
    {"Rn(g)"    , {377.0 , 62.8   , 0.0}},
    {"SO2(g)"   , {430.8 , 78.84  , 0.245}},
    {"Xe(g)"    , {289.7 , 58.4   , 0.0}}
};

} // namespace

struct Phreeqc::Impl
{
    // The PHREEQC instance from Phreeqc
    PHREEQC phreeqc;

    // The current temperature in PHREEQC (in units of K)
    double T;

    // The current pressure in PHREEQC (in units of Pa)
    double P;

    // The current molar amounts of all species in PHREEQC (in units of mol)
    Vector n;

    // The name of the database file loaded into this instance
    std::string database;

    // The set of elements composing the species
    std::vector<element*> elements;

    // The set of elements composing the species
    std::vector<std::map<element*, double>> elements_in_species;

    // The list of aqueous species (primary and secondary species)
    std::vector<species*> aqueous_species;

    // The list of secondary aqueous species
    std::vector<species*> secondary_species;

    // The set of master aqueous species
    std::vector<species*> master_species;

    // The list of gaseous species
    std::vector<phase*> gaseous_species;

    // The list of mineral species
    std::vector<phase*> mineral_species;

    // The list of reaction equations defining the reactions between product and master species
    std::vector<ReactionEquation> reactions;

    // The index of H2O species in the list of aqueous species
    unsigned iH2O;

    // The elements that are used as redox couples and their redox couples, e.g., N: {N(-3), N(5)}
    std::map<std::string, std::set<std::string>> redox_elements;

    // The names of all elements
    std::vector<std::string> element_names;

    // The names of all species
    std::vector<std::string> species_names;

    // The names of all phases
    std::vector<std::string> phase_names;

    // The formula matrix of the chemical system
    Matrix formula_matrix;

    // The stoichiometric matrix of the equilibrium reactions
    Matrix stoichiometric_matrix;

    // The SVD decomposition of the stoichiometric matrix
    Eigen::JacobiSVD<Matrix> svd;

    // The electrical charges of the species
    Vector species_charges;

    // The molar masses of the elements (in units of mol/kg)
    Vector element_molar_masses;

    // The ln activity coefficients of the aqueous species
    Vector ln_activity_coefficients_aqueous_species;

    // The ln activity coefficients of the gaseous species
    Vector ln_activity_coefficients_gaseous_species;

    // The ln activities of the aquoeus species
    Vector ln_activities_aqueous_species;

    // The ln activities of the gaseous species
    Vector ln_activities_gaseous_species;

    // The molar volume of the aqueous phase
    double molar_volume_aqueous_phase;

    // The molar volume of the gaseous phase
    double molar_volume_gaseous_phase;

    // Construct a default Phreeqc::Impl instance
    Impl();

    // Construct an Phreeqc::Impl instance with given database
    Impl(std::string database);

    // Load a PHREEQC database.
    auto load(std::string database) -> void;

    // Execute a PHREEQC input script file.
    auto execute(std::string input, std::string output) -> void;

    // Execute a PHREEQC input script as a stringstream.
    auto execute(std::stringstream& input, std::string output) -> void;

    // Initialize this Phreeqc::Impl instance according to the active state of PHREEQC
    // This method will check which PHREEQC species and phases are currently active
    // and initialize the data members of this instance with such state.
    auto initialize() -> void;

    // Initialize the species of the chemical system
    auto initializeSpecies() -> void;

    // Initialize the master species that compose the species
    auto initializeMasterSpecies() -> void;

    // Initialize the list of elements that are used as redox couples
    auto initializeRedoxElements() -> void;

    // Initialize the elements that compose the species
    auto initializeElements() -> void;

    // Initialize the names of the elements, species and phases
    auto initializeNames() -> void;

    // Initialize the electrical charges of the species
    auto initializeSpeciesCharges() -> void;

    // Initialize the molar masses of the elements and species
    auto initializeElementMolarMasses() -> void;

    // Initialize the system of reactions between product and master species
    auto initializeReactions() -> void;

    // Initialize the formula matrix of the chemical system
    auto initializeFormulaMatrix() -> void;

    // Initialize the stoichiometric matrix of the chemical system
    auto initializeStoichiometricMatrix() -> void;

    // Initialize the critical properties of the gaseous species
    auto initializeCriticalPropertiesGaseousSpecies() -> void;

    // Initialize the chemical state of the phases and species
    auto initializeChemicalState() -> void;

    // Set the temperature and pressure
    auto set(double T, double P) -> void;

    // Set the temperature, pressure and species composition
    auto set(double T, double P, VectorConstRef n) -> void;

    // Return the number of elements
    auto numElements() const -> unsigned;

    // Return the number of species
    auto numSpecies() const -> unsigned;

    // Return the number of phases
    auto numPhases() const -> unsigned;

    // Return the number of reactions
    auto numReactions() const -> unsigned;

    // Set the molar amounts of the species
    auto setSpeciesAmounts(const Vector& n) -> void;

    // Return the temperature of the Phreeqc instance (in units of K)
    auto temperature() const -> double;

    // Return the pressure of the Phreeqc instance (in units of Pa)
    auto pressure() const -> double;

    // Return the molar amounts of the aqueous species (in units of mol)
    auto speciesAmountsAqueousSpecies() const -> Vector;

    // Return the molar amounts of the gaseous species (in units of mol)
    auto speciesAmountsGaseousSpecies() const -> Vector;

    // Return the molar amounts of the mineral species (in units of mol)
    auto speciesAmountsMineralSpecies() const -> Vector;

    // Return the molar amounts of the species (in units of mol)
    auto speciesAmounts() const -> Vector;

    // Return the molar amount of a species (in units of mol)
    auto speciesAmount(unsigned index) const -> double;

    // Return the natural logarithm of the equilibrium constants of the reactions
    auto lnEquilibriumConstants() -> Vector;

    // Update the thermodynamic properties of the aqueous phase
    auto updateAqueousProperties() -> void;

    // Update the thermodynamic properties of the gaseous phase
    auto updateGaseousProperties() -> void;

    // Return the natural logarithm of the activity coefficients of the species
    auto lnActivityCoefficients() -> Vector;

    // Return the natural logarithm of the activity constants of the species
    auto lnActivityConstants() -> Vector;

    // Return the natural logarithm of the activities of the species
    auto lnActivities() -> Vector;

    // Return the standard molar Gibbs energies of the species (in units of J/mol)
    auto standardMolarGibbsEnergies() -> Vector;

    // Return the standard molar volumes of the aqueous species (in units of m3/mol)
    auto standardMolarVolumesAqueousSpecies() -> Vector;

    // Return the standard molar volumes of the gaseous species (in units of m3/mol)
    auto standardMolarVolumesGaseousSpecies() -> Vector;

    // Return the standard molar volumes of the mineral species (in units of m3/mol)
    auto standardMolarVolumesMineralSpecies() -> Vector;

    // Return the standard molar volumes of the species (in units of m3/mol)
    auto standardMolarVolumes() -> Vector;

    // Return the molar volumes of each phase (in units of m3/mol)
    auto phaseMolarVolumes() -> Vector;
};

Phreeqc::Impl::Impl()
{}

Phreeqc::Impl::Impl(std::string database)
: Impl()
{
    load(database);
}

auto Phreeqc::Impl::load(std::string filename) -> void
{
    //------------------------------------------------------
    // Warning: This method assumes that the Phreeqc::Impl
    // has been reset already.
    //------------------------------------------------------
    // Set the name of the database file
    database = filename;

    // Load the given Phreeqc database
    PhreeqcUtils::load(phreeqc, database);
}

auto Phreeqc::Impl::execute(std::string input, std::string output) -> void
{
    // Execute the given input script file
    PhreeqcUtils::execute(phreeqc, input, output);

    // Initialize the data members after executing the PHREEQC script
    initialize();
}

auto Phreeqc::Impl::initialize() -> void
{
    // Initialize the species pointers
    initializeSpecies();

    // Initialize the corresponding master species of the aqueous species
    initializeMasterSpecies();

    // Initialize the set of elements that are used as redox couples
    initializeRedoxElements();

    // Initialize the set of elements that compose the species
    initializeElements();

    // Initialize the names of the elements, species and phases
    initializeNames();

    // Initialize the electrical charges of the species
    initializeSpeciesCharges();

    // Initialize the molar masses of the elements
    initializeElementMolarMasses();

    // Initialize the system of reactions between product and master species
    initializeReactions();

    // Initialize the formula matrix
    initializeFormulaMatrix();

    // Initialize the stoichiometric matrix
    initializeStoichiometricMatrix();

    // Initialize the critical properties of the gases
    initializeCriticalPropertiesGaseousSpecies();

    // Initialize the chemical state
    initializeChemicalState();
}

auto Phreeqc::Impl::initializeSpecies() -> void
{
    // Initialize the list of all active aqueous species in Phreeqc
    aqueous_species = PhreeqcUtils::activeAqueousSpecies(phreeqc);

    // Initialize the list of secondary aqueous species
    secondary_species = PhreeqcUtils::activeProductSpecies(phreeqc);

    // Initialize the list of gaseous species defined in a gas phase
    gaseous_species = PhreeqcUtils::activeGaseousSpecies(phreeqc);

    // Initialize the list of mineral species active in Phreeqc
    mineral_species = PhreeqcUtils::activePhasesInEquilibriumPhases(phreeqc);

    // Initialize the index of water among the aqueous species
    iH2O = PhreeqcUtils::index("H2O", aqueous_species);
}

auto Phreeqc::Impl::initializeMasterSpecies() -> void
{
    auto get_corresponding_master_species = [&](species* s) -> species*
    {
        // Check if the species in e-
        if(s == phreeqc.s_eminus) return s;

        for(int i = 0; i < phreeqc.count_species_list; ++i)
            if(phreeqc.species_list[i].s->name == s->name)
                return phreeqc.species_list[i].master_s;

        RuntimeError("Could not initialize the list of master species.",
            "Could not find the master species of species `" + std::string(s->name) + "`.");

        return nullptr;
    };

    master_species.clear();
    master_species.reserve(phreeqc.count_master);
    for(auto s : aqueous_species)
        master_species.push_back(get_corresponding_master_species(s));
}

auto Phreeqc::Impl::initializeRedoxElements() -> void
{
    redox_elements.clear();
    for(int i = 0; i < phreeqc.count_unknowns; ++i)
    {
        if(phreeqc.x[i]->master == nullptr) continue;
        for(int j = i + 1; j < phreeqc.count_unknowns; ++j)
        {
            if(phreeqc.x[j]->master == nullptr) continue;
            if(phreeqc.x[i]->master[0]->elt->primary == phreeqc.x[j]->master[0]->elt->primary)
            {
                const auto primary_element = phreeqc.x[i]->master[0]->elt->primary->elt->name;
                const auto secondary_element1 = phreeqc.x[i]->master[0]->elt->name;
                const auto secondary_element2 = phreeqc.x[j]->master[0]->elt->name;

                if(!redox_elements.count(primary_element))
                    redox_elements[primary_element] = {};

                redox_elements[primary_element].insert(secondary_element1);
                redox_elements[primary_element].insert(secondary_element2);
            }
        }
    }
}

auto Phreeqc::Impl::initializeElements() -> void
{
    auto choose_element_is_species = [&](element* e, species* master)
    {
        if(master == phreeqc.s_eminus) return e;
        if(redox_elements.count(e->name))
            if(master->secondary != nullptr &&
                master->secondary->elt->primary->elt->name == std::string(e->name))
                    return master->secondary->elt;
            else return e->master->s->secondary->elt;
        else
            return e;
    };

    auto choose_element_in_phase = [&](element* e)
    {
        return redox_elements.count(e->name) ? e->master->s->secondary->elt : e;
    };

    auto get_elements_in_species = [&](species* s, species* master)
    {
        std::map<element*, double> elements;
        for(auto iter = s->next_elt; iter->elt != nullptr; ++iter)
            elements.insert({choose_element_is_species(iter->elt, master), iter->coef});
        return elements;
    };

    auto get_elements_in_phase = [&](phase* s)
    {
        std::map<element*, double> elements;
        for(auto iter = s->next_elt; iter->elt != nullptr; ++iter)
            elements.insert({choose_element_in_phase(iter->elt), iter->coef});
        return elements;
    };

    // Clear the member before adding new items to it
    elements_in_species.clear();

    // Collect the elements in the aqueous species
    for(unsigned i = 0; i < aqueous_species.size(); ++i)
        elements_in_species.push_back(get_elements_in_species(aqueous_species[i], master_species[i]));

    // Collect the elements in the gaseous species
    for(auto x : gaseous_species)
        elements_in_species.push_back(get_elements_in_phase(x));

    // Collect the elements in the mineral species
    for(auto x : mineral_species)
        elements_in_species.push_back(get_elements_in_phase(x));

    // Collect all element in a set container
    std::set<element*> element_set;
    for(auto map : elements_in_species)
        for(auto pair : map)
            element_set.insert(pair.first);

    // Transform a std::set to a std::vector of elements
    elements.resize(element_set.size());
    elements.assign(element_set.begin(), element_set.end());

    // Sort the elements in alphabetical order
    std::sort(elements.begin(), elements.end(), [](element* l, element* r)
        { return std::string(l->name) < std::string(r->name); });
}

auto Phreeqc::Impl::initializeNames() -> void
{
    // Clear container members before adding new items to it
    element_names.clear();
    species_names.clear();
    phase_names.clear();

    // Initialize the names of the elements (alphabetical order)
    for(auto x : elements)
        element_names.push_back(x->name);

    // Add the electrical charge element denoted by Z
    element_names.push_back("Z");

    // Initialize the names of the species (phase order)
    for(auto x : aqueous_species)
        species_names.push_back(x->name);

    for(auto x : gaseous_species)
        species_names.push_back(x->name);

    for(auto x : mineral_species)
        species_names.push_back(x->name);

    // Initialize the names of the phases (phase order)
    phase_names.push_back("Aqueous");

    if(gaseous_species.size())
        phase_names.push_back("Gaseous");

    for(auto x : mineral_species)
        phase_names.push_back(x->name);
}

auto Phreeqc::Impl::initializeSpeciesCharges() -> void
{
    species_charges = zeros(species_names.size());
    unsigned i = 0;
    for(auto x : aqueous_species)
        species_charges[i++] = x->z;
}

auto Phreeqc::Impl::initializeElementMolarMasses() -> void
{
    auto get_element_molar_mass = [](element* e)
    {
        if(e->name == std::string("E"))
            return 0.0; // electron e- element
        return e->primary->gfw;
    };

    const unsigned num_elements = element_names.size();
    element_molar_masses.resize(num_elements);
    for(unsigned i = 0; i < num_elements - 1; ++i) // all, except charge element (last)
        element_molar_masses[i] = get_element_molar_mass(elements[i]) * gram_to_kilogram;
    element_molar_masses[num_elements - 1] = 0.0; // the molar mass of charge element
}

auto Phreeqc::Impl::initializeReactions() -> void
{
    // Clear the reactions member before initializing it
    reactions.clear();

    // Iterate over all aqueous secondary species and get their reaction equation
    for(auto species : secondary_species)
        reactions.push_back(PhreeqcUtils::reactionEquation(species));

    // Iterate over all gaseous species and get their reaction equation
    for(auto species : gaseous_species)
        reactions.push_back(PhreeqcUtils::reactionEquation(species));

    // Iterate over all pure mineral species and get their reaction equation
    for(auto species : mineral_species)
        reactions.push_back(PhreeqcUtils::reactionEquation(species));
}

auto Phreeqc::Impl::initializeFormulaMatrix() -> void
{
    const unsigned num_elements = element_names.size();
    const unsigned num_species = species_names.size();

    auto get_element_stoichiometry = [&](unsigned ielement, unsigned ispecies)
    {
        // Check if the element index corresponds to the charge index (last index)
        if(ielement == element_names.size() - 1)
            return species_charges[ispecies];
        auto element = elements[ielement];
        for(auto pair : elements_in_species[ispecies])
            if(pair.first == element)
                return pair.second;
        return 0.0;
    };

    formula_matrix.resize(num_elements, num_species);
    for(unsigned i = 0; i < num_species; ++i)
        for(unsigned j = 0; j < num_elements; ++j)
            formula_matrix(j, i) = get_element_stoichiometry(j, i);
}

auto Phreeqc::Impl::initializeStoichiometricMatrix() -> void
{
    // Define the number of reactions and species
    const unsigned num_reactions = reactions.size();
    const unsigned num_species = numSpecies();

    // Initialize the stoichiometric matrix of the equilibrium reactions
    stoichiometric_matrix = zeros(num_reactions, num_species);
    for(unsigned j = 0; j < num_reactions; ++j)
    {
        for(auto pair : reactions[j])
        {
            const std::string species_name = pair.first;
            const double species_coef = pair.second;
            const unsigned i = index(species_name, species_names);
            stoichiometric_matrix(j, i) = species_coef;
        }
    }

    // Initialize the SVD decomposition of the stoichiometric matrix
    svd.compute(stoichiometric_matrix, Eigen::ComputeThinU | Eigen::ComputeThinV);
}

auto Phreeqc::Impl::initializeCriticalPropertiesGaseousSpecies() -> void
{
    // Iterate over the gaseous species and set their critical properties.
    // However, only do this for those gases whose critical properties were
    // not specified in the PHASES block in the PHREEQC script file.
    for(auto species : gaseous_species)
    {
        auto iter = critical_properties.find(species->name);

        if(iter != critical_properties.end())
        {
            if(species->t_c == 0)
                species->t_c = iter->second[0];
            if(species->p_c == 0)
                species->p_c = convertBarToAtm(iter->second[1]);
            if(species->omega == 0)
                species->omega = iter->second[2];
        }
    }
}

void Phreeqc::Impl::initializeChemicalState()
{
    set(temperature(), pressure(), speciesAmounts());
}

auto Phreeqc::Impl::set(double T, double P) -> void
{
    // Set the current temperature and pressure of PHREEQC
    this->T = T;
    this->P = P;

    // Set the temperature member (in units of K)
    phreeqc.tk_x = T;

    // Set the temperature member (in units of celsius)
    phreeqc.tc_x = T - 298.15;

    // Set the pressure member (in units of atm)
    phreeqc.patm_x = P * pascal_to_atm;
}

auto Phreeqc::Impl::set(double T, double P, VectorConstRef n) -> void
{
    set(T, P);
    setSpeciesAmounts(n);
    updateAqueousProperties();
    updateGaseousProperties();
}

auto Phreeqc::Impl::numElements() const -> unsigned
{
    return element_names.size();
}

auto Phreeqc::Impl::numSpecies() const -> unsigned
{
    return species_names.size();
}

auto Phreeqc::Impl::numPhases() const -> unsigned
{
    return phase_names.size();
}

auto Phreeqc::Impl::numReactions() const -> unsigned
{
    return secondary_species.size() + gaseous_species.size() + mineral_species.size();
}

auto Phreeqc::Impl::setSpeciesAmounts(const Vector& n) -> void
{
    // Get the number of aqueous, gaseous and mineral species
    const unsigned num_aqueous = aqueous_species.size();
    const unsigned num_gaseous = gaseous_species.size();
    const unsigned num_mineral = mineral_species.size();

    // Get the segments of aqueous, gaseous and mineral species
    auto n_aqueous = n.topRows(num_aqueous);
    auto n_gaseous = n.middleRows(num_aqueous, num_gaseous);
    auto n_mineral = n.bottomRows(num_mineral);

    // Get data related to water
    const double nH2O = n_aqueous[iH2O];
    const double massH2O = nH2O * waterMolarMass;

    // Set the copy of current molar amounts of all species in PHREEQC
    this->n = n;

    // Set the molar amounts of species and phase instances of PHREEQC
    // for calculation of phase properties such as activity coefficients,
    // phase densities, etc.

    // Set the molar amounts and molalities of the aqueous species
    for(unsigned i = 0; i < num_aqueous; ++i)
    {
        aqueous_species[i]->moles = n_aqueous[i];
        aqueous_species[i]->lm = std::log10(n_aqueous[i]/massH2O);
    }

    // Set the molar amounts of the gaseous species
    for(unsigned i = 0; i < num_gaseous; ++i)
        gaseous_species[i]->moles_x = n_gaseous[i];

    // Set the molar amounts of the mineral species
    for(unsigned i = 0; i < num_mineral; ++i)
        mineral_species[i]->moles_x = n_mineral[i];

    // Calculate the ionic strength of the aqueous phase
    double ionic_strength = 0.0;
    for(auto species : aqueous_species)
        ionic_strength += species->moles * species->z * species->z;
    ionic_strength *= 0.5/massH2O;

    // Set the ionic strength of the aqueous solution
    phreeqc.mu_x = ionic_strength;
}

auto Phreeqc::Impl::temperature() const -> double
{
    return phreeqc.tk_x;
}

auto Phreeqc::Impl::pressure() const -> double
{
    return phreeqc.patm_x * atm_to_pascal;
}

auto Phreeqc::Impl::speciesAmountsAqueousSpecies() const -> Vector
{
    return PhreeqcUtils::speciesAmounts(phreeqc, aqueous_species);
}

auto Phreeqc::Impl::speciesAmountsGaseousSpecies() const -> Vector
{
    return PhreeqcUtils::speciesAmounts(phreeqc, gaseous_species);
}

auto Phreeqc::Impl::speciesAmountsMineralSpecies() const -> Vector
{
    return PhreeqcUtils::speciesAmounts(phreeqc, mineral_species);
}

auto Phreeqc::Impl::speciesAmounts() const -> Vector
{
    Vector n(numSpecies());
    n << speciesAmountsAqueousSpecies(),
         speciesAmountsGaseousSpecies(),
         speciesAmountsMineralSpecies();
    return n;
}

auto Phreeqc::Impl::speciesAmount(unsigned index) const -> double
{
    const unsigned num_aqueous = aqueous_species.size();
    const unsigned num_gaseous = gaseous_species.size();
    const unsigned num_mineral = mineral_species.size();

    Assert(index < num_aqueous + num_gaseous + num_mineral,
        "Cannot get the amount of species with index `" + std::to_string(index) + "`.",
        "The given index is out of range.");

    // Check if `index` points to an aqueous species
    if(index < num_aqueous)
        return aqueous_species[index]->moles;

    // Check if `index` points to a gaseous species
    if(index < num_aqueous + num_gaseous)
        return gaseous_species[index-num_aqueous]->moles_x;

    // Then `index` must point to a mineral species
    return mineral_species[index-num_aqueous-num_gaseous]->moles_x;
}

auto Phreeqc::Impl::lnEquilibriumConstants() -> Vector
{
    const unsigned num_reactions = numReactions();

    const auto T = temperature();
    const auto P = pressure();

    Vector ln_k(num_reactions);

    unsigned ireaction = 0;
    for(auto species : secondary_species)
        ln_k[ireaction++] = PhreeqcUtils::lnEquilibriumConstant(species, T, P).val;

    for(auto species : gaseous_species)
        ln_k[ireaction++] = PhreeqcUtils::lnEquilibriumConstant(species, T, P).val;

    for(auto species : mineral_species)
        ln_k[ireaction++] = PhreeqcUtils::lnEquilibriumConstant(species, T, P).val;

    return ln_k;
}

auto Phreeqc::Impl::updateAqueousProperties() -> void
{
    // Define some auxiliary variables
    const unsigned num_aqueous_species = aqueous_species.size();
    const double ln_10 = std::log(10.0);

    // Define some auxiliary alias
    Vector& ln_g = ln_activity_coefficients_aqueous_species;
    Vector& ln_a = ln_activities_aqueous_species;

    // Allocate memory
    ln_g.resize(num_aqueous_species);
    ln_a.resize(num_aqueous_species);

    // Calculate the activity coefficients of the aqueous species
    if(phreeqc.pitzer_model || phreeqc.sit_model)
    {
        // Calculate the activity coefficients using either Pitzer or SIT models
        if(phreeqc.pitzer_model)
            phreeqc.pitzer();
        else phreeqc.sit();

        // Collect the updated activity coefficients
        unsigned ispecies = 0;
        for(auto species : aqueous_species)
            ln_g[ispecies++] = species->lg_pitzer * ln_10;
    }
    else
    {
        // Calculate the activity coefficients using conventional Phreeqc models
        phreeqc.gammas(phreeqc.mu_x);

        // Collect the updated activity coefficients
        unsigned ispecies = 0;
        for(auto species : aqueous_species)
            ln_g[ispecies++] = species->lg * ln_10;
    }

    // Calculate the natural log of the activities of the aqueous species
    for(unsigned i = 0; i < num_aqueous_species; ++i)
        ln_a[i] = std::isfinite(aqueous_species[i]->lm) ?
            ln_g[i] + aqueous_species[i]->lm*ln_10 : 0.0;

    // Get the molar amounts of the aqueous species
    const Vector n_aqueous = speciesAmountsAqueousSpecies();

    // Calculate the total amount of moles in the aqueous phase
    const double n_total = sum(n_aqueous);

    // Calculate the mole fraction of H2O
    const double nH2O = aqueous_species[iH2O]->moles;
    const double xH2O = nH2O/n_total;

    // Calculate the activity of water
    if(phreeqc.pitzer_model || phreeqc.sit_model)
        ln_a[iH2O] = std::log(phreeqc.AW);
    else
        ln_a[iH2O] = std::log(xH2O);

    // Get the partial molar volumes of the aqueous species
    Vector v_aqueous(num_aqueous_species);
    for(unsigned i = 0; i < num_aqueous_species; ++i)
        v_aqueous[i] = aqueous_species[i]->logk[vm_tc] * cm3_to_m3;

    // Calculate the molar volume of the aqueous phase
    molar_volume_aqueous_phase = (n_total > 0) ? dot(v_aqueous, n_aqueous)/n_total : 0.0;
}

auto Phreeqc::Impl::updateGaseousProperties() -> void
{
    // The number of gaseous species
    const unsigned num_gaseous_species = gaseous_species.size();

    // Skip this function if the system has no gaseous phase
    if(num_gaseous_species == 0)
        return;

    // Define some auxiliary variables
    const double T = temperature();
    const double P = pressure();
    const double Patm = P * pascal_to_atm;
    const double Pbar = P * pascal_to_bar;

    // Define some auxiliary alias
    Vector& ln_g = ln_activity_coefficients_gaseous_species;
    Vector& ln_a = ln_activities_gaseous_species;

    // Allocate memory
    ln_g.resize(num_gaseous_species);
    ln_a.resize(num_gaseous_species);

    // Calculate the thermodynamic properties of the gaseous phase using Peng-Robinson EOS
    const double v = phreeqc.calc_PR(gaseous_species, Patm, T, 0.0);

    // Calculate the ln activity coefficients and ln activities of the gaseous species
    for(unsigned i = 0; i < num_gaseous_species; ++i)
    {
        const double x = gaseous_species[i]->fraction_x; // the mole fraction of the gas
        const double phi = gaseous_species[i]->pr_phi;   // the fugacity coefficient of the gas
        ln_g[i] = std::log(phi);
        ln_a[i] = std::log(x * phi * Pbar);
    }

    // Get the molar amounts of the gaseous species
    const Vector n_gaseous = speciesAmountsGaseousSpecies();

    // Calculate the total amount of moles in the gaseous phase
    const double n_total = sum(n_gaseous);

    // Ensure the molar volume of the phase is zero if it has zero moles
    molar_volume_gaseous_phase = (n_total > 0.0) ? v : 0.0;
}

auto Phreeqc::Impl::lnActivityCoefficients() -> Vector
{
    const unsigned num_minerals = mineral_species.size();

    Vector res(numSpecies());
    res << ln_activity_coefficients_aqueous_species,
           ln_activity_coefficients_gaseous_species,
           zeros(num_minerals);

    return res;
}

auto Phreeqc::Impl::lnActivityConstants() -> Vector
{
    // The number of aqueous, gaseous, and mineral species
    const unsigned num_aqueous_species = aqueous_species.size();
    const unsigned num_gaseous_species = gaseous_species.size();
    const unsigned num_mineral_species = mineral_species.size();

    // Convert pressure from pascal to bar
    const double Pbar = 1e-5 * pressure();

    // Calculate the ln activity constants of aqueous species
    Vector ln_activity_constants_aqueous(num_aqueous_species);
    ln_activity_constants_aqueous.fill(std::log(55.508472));
    ln_activity_constants_aqueous[iH2O] = 0.0;

    // Calculate the ln activity constants of gaseous species
    Vector ln_activity_constants_gaseous(num_gaseous_species);
    ln_activity_constants_gaseous.fill(std::log(Pbar));

    // Calculate the ln activity constants of mineral species
    Vector ln_activity_constants_mineral(num_mineral_species);
    ln_activity_constants_gaseous.fill(0.0);

    Vector res(numSpecies());
    res << ln_activity_constants_aqueous,
           ln_activity_constants_gaseous,
           ln_activity_constants_mineral;

    return res;
}

auto Phreeqc::Impl::lnActivities() -> Vector
{
    const unsigned num_minerals = mineral_species.size();

    Vector res(numSpecies());
    res << ln_activities_aqueous_species,
           ln_activities_gaseous_species,
           zeros(num_minerals);

    return res;
}

auto Phreeqc::Impl::standardMolarGibbsEnergies() -> Vector
{
    // The universal gas constant (in units of J/(mol*K))
    const double R = universalGasConstant;
    const double T = temperature();

    // Calculate the natural log of the equilibrium constants
    Vector ln_k = lnEquilibriumConstants();

    // Use the SVD decomposition of the stoichiometric matrix to calculate `u0`
    Vector u0 = svd.solve(ln_k);
    u0 *= -R*T;

    return u0;
}

auto Phreeqc::Impl::standardMolarVolumesAqueousSpecies() -> Vector
{
    // Define some auxiliary variables
    const auto Tc = temperature() - 273.15;
    const auto Patm = pressure() * pascal_to_atm;
    const unsigned size = aqueous_species.size();

    // Set the ionic strength in PHREEQC to zero to prevent corrections
    // on the standard molar volumes of the aqueous species w.r.t. ionic strength
    const double ionic_strength = phreeqc.mu_x; // store the current ionic strength
    phreeqc.mu_x = 0.0;
    phreeqc.calc_vm(Tc, Patm); // calculate the molar volumes with zero ionic strength
    phreeqc.mu_x = ionic_strength; // set back the previous ionic strength

    // Collect the standard molar volumes of the aqueous species
    Vector v(size);
    for(unsigned i = 0; i < size; ++i)
        v[i] = aqueous_species[i]->logk[vm_tc] * cm3_to_m3;

    return v;
}

auto Phreeqc::Impl::standardMolarVolumesGaseousSpecies() -> Vector
{
    const double R = universalGasConstant;
    const double T = temperature();
    const double P = pressure();
    const unsigned size = gaseous_species.size();
    return R*T/P * ones(size);
}

auto Phreeqc::Impl::standardMolarVolumesMineralSpecies() -> Vector
{
    const unsigned size = mineral_species.size();
    Vector v(size);
    for(unsigned i = 0; i < mineral_species.size(); ++i)
        v[i] = mineral_species[i]->logk[vm0] * cm3_to_m3;
    return v;
}

auto Phreeqc::Impl::standardMolarVolumes() -> Vector
{
    Vector v(numSpecies());

    v << standardMolarVolumesAqueousSpecies(),
         standardMolarVolumesGaseousSpecies(),
         standardMolarVolumesMineralSpecies();

    return v;
}

auto Phreeqc::Impl::phaseMolarVolumes() -> Vector
{
    const unsigned num_phases = numPhases();

    Vector vphases(num_phases);

    if(num_phases > 0)
    {
        unsigned offset = 0;

        if(aqueous_species.size())
            vphases[offset++] = molar_volume_aqueous_phase;

        if(gaseous_species.size())
            vphases[offset++] = molar_volume_gaseous_phase;

        rows(vphases, offset, num_phases-offset) = standardMolarVolumesMineralSpecies();
    }

    return vphases;
}

Phreeqc::Phreeqc()
: pimpl(new Impl())
{}

Phreeqc::Phreeqc(std::string database)
: pimpl(new Impl(database))
{}

Phreeqc::~Phreeqc()
{}

auto Phreeqc::temperature() const -> double
{
    return pimpl->temperature();
}

auto Phreeqc::pressure() const -> double
{
    return pimpl->pressure();
}

auto Phreeqc::speciesAmounts() const -> Vector
{
    return pimpl->speciesAmounts();
}

auto Phreeqc::numElements() const -> unsigned
{
    return pimpl->numElements();
}

auto Phreeqc::numSpecies() const -> unsigned
{
    return pimpl->numSpecies();
}

auto Phreeqc::numPhases() const -> unsigned
{
    return pimpl->numPhases();
}

auto Phreeqc::numSpeciesInPhase(Index iphase) const -> unsigned
{
    const unsigned num_aqueous = pimpl->aqueous_species.size();
    const unsigned num_gaseous = pimpl->gaseous_species.size();

    // Ensure `index` is not out-of-bound
    Assert(iphase < numPhases(),
        "Cannot get the number of species in phase with index "
        "`" + std::to_string(iphase) + "`.", "The given index is out of range.")

    // Return the number of aqueous species
    if(iphase == 0) return num_aqueous;

    // Return the number of gaseous species if they exist
    if(iphase == 1 && num_gaseous) return num_gaseous;

    // Return 1 as all mineral phases only have one species
    return 1;
}

auto Phreeqc::elementName(Index ielement) const -> std::string
{
    return pimpl->element_names[ielement];
}

auto Phreeqc::elementMolarMass(Index ielement) const -> double
{
    return pimpl->element_molar_masses[ielement];
}

auto Phreeqc::elementStoichiometry(Index ispecies, Index ielement) const -> double
{
    return pimpl->formula_matrix(ielement, ispecies);
}

auto Phreeqc::speciesName(Index ispecies) const -> std::string
{
    return pimpl->species_names[ispecies];
}

auto Phreeqc::phaseName(Index iphase) const -> std::string
{
    return pimpl->phase_names[iphase];
}

auto Phreeqc::set(double T, double P) -> void
{
    pimpl->set(T, P);
}

auto Phreeqc::set(double T, double P, VectorConstRef n) -> void
{
    pimpl->set(T, P, n);
}

auto Phreeqc::load(std::string database) -> void
{
    // Resets this instance before loading a new database file
    reset(); pimpl->load(database);
}

auto Phreeqc::execute(std::string input, std::string output) -> void
{
    pimpl->execute(input, output);
}

auto Phreeqc::execute(std::string input) -> void
{
    pimpl->execute(input, {});
}

auto Phreeqc::reset() -> void
{
    pimpl.reset(new Phreeqc::Impl());
}

auto Phreeqc::reactions() const -> std::vector<ReactionEquation>
{
    return pimpl->reactions;
}

auto Phreeqc::stoichiometricMatrix() const -> Matrix
{
    return pimpl->stoichiometric_matrix;
}

auto Phreeqc::standardMolarGibbsEnergies() const -> Vector
{
    return pimpl->standardMolarGibbsEnergies();
}

auto Phreeqc::standardMolarEnthalpies() const -> Vector
{
    return zeros(numSpecies());
}

auto Phreeqc::standardMolarVolumes() const -> Vector
{
    return pimpl->standardMolarVolumes();
}

auto Phreeqc::standardMolarHeatCapacitiesConstP() const -> Vector
{
    return zeros(numSpecies());
}

auto Phreeqc::standardMolarHeatCapacitiesConstV() const -> Vector
{
    return zeros(numSpecies());
}

auto Phreeqc::lnActivityCoefficients() const -> Vector
{
    return pimpl->lnActivityCoefficients();
}

auto Phreeqc::lnActivityConstants() const -> Vector
{
    return pimpl->lnActivityConstants();
}

auto Phreeqc::lnActivities() const -> Vector
{
    return pimpl->lnActivities();
}

auto Phreeqc::lnEquilibriumConstants() const -> Vector
{
    return pimpl->lnEquilibriumConstants();
}

auto Phreeqc::phaseMolarVolumes() const -> Vector
{
    return pimpl->phaseMolarVolumes();
}

auto Phreeqc::properties(PhaseThermoModelResult& res, Index iphase, double T, double P) -> void
{
    // Update the temperature and pressure of the Phreeqc instance
    set(T, P);

    // The standard molar Gibbs energies and standard molar volumes of all species
    const Vector G0 = standardMolarGibbsEnergies();
    const Vector V0 = standardMolarVolumes();
    const Vector ln_c = lnActivityConstants();

    // The number of species in the phase
    const Index nspecies = numSpeciesInPhase(iphase);

    // The index of the first species in the phase
    const Index ifirst = indexFirstSpeciesInPhase(iphase);

    // Set the thermodynamic properties of given phase
    res.standard_partial_molar_gibbs_energies.val = rows(G0, ifirst, nspecies);
    res.standard_partial_molar_volumes.val = rows(V0, ifirst, nspecies);
    res.ln_activity_constants.val = rows(ln_c, ifirst, nspecies);
}

auto Phreeqc::properties(PhaseChemicalModelResult& res, Index iphase, double T, double P, VectorConstRef nphase) -> void
{
    // Get the number of species in the given phase
    Index size = numSpeciesInPhase(iphase);

    // Get the index of the first species in the given phase
    Index offset = indexFirstSpeciesInPhase(iphase);

    // Update the molar amounts of the species in the give phase
    rows(pimpl->n, offset, size) = nphase;

    // Update the temperature, pressure, and species amounts of the Phreeqc instance
    set(T, P, pimpl->n);

    // The molar volumes of the phases, ln activity coefficients and ln activities of all species
    const Vector v = phaseMolarVolumes();
    const Vector ln_g = lnActivityCoefficients();
    const Vector ln_a = lnActivities();

    // The number of species in the phase
    const Index nspecies = numSpeciesInPhase(iphase);

    // The index of the first species in the phase
    const Index ifirst = indexFirstSpeciesInPhase(iphase);

    // Set the chemical properties of given phase
    res.molar_volume.val = v[iphase];
    res.ln_activity_coefficients.val = rows(ln_g, ifirst, nspecies);
    res.ln_activities.val = rows(ln_a, ifirst, nspecies);
<<<<<<< HEAD
    res.ln_activities.ddn = -1.0/sum(nphase) * ones(nspecies, nspecies);
    res.ln_activities.ddn.diagonal() += 1.0/nphase;
    return res;
=======
>>>>>>> cb94c867
}

auto Phreeqc::clone() const -> std::shared_ptr<Interface>
{
    return std::make_shared<Phreeqc>(*this);
}

auto Phreeqc::phreeqc() -> PHREEQC&
{
    return pimpl->phreeqc;
}

auto Phreeqc::phreeqc() const -> const PHREEQC&
{
    return pimpl->phreeqc;
}

} // namespace Reaktoro

#else

// Reaktoro includes
#include <Reaktoro/Common/Exception.hpp>

// Define a dummy PHREEQC class
class PHREEQC
{};

namespace Reaktoro {

auto throwPhreeqcNotBuiltError() -> void
{
    RuntimeError("Cannot use the Phreeqc interface.",
        "Reaktoro was not built with Phreeqc support. Compile Reaktoro with "
        "the cmake parameter -DLINK_PHREEQC=ON.");
}

struct Phreeqc::Impl
{
    PHREEQC phreeqc;
};

Phreeqc::Phreeqc()
{
    throwPhreeqcNotBuiltError();
}

Phreeqc::Phreeqc(std::string database)
{
    throwPhreeqcNotBuiltError();
}

Phreeqc::~Phreeqc()
{
    throwPhreeqcNotBuiltError();
}

auto Phreeqc::temperature() const -> double
{
    throwPhreeqcNotBuiltError();
    return {};
}

auto Phreeqc::pressure() const -> double
{
    throwPhreeqcNotBuiltError();
    return {};
}

auto Phreeqc::speciesAmounts() const -> Vector
{
    throwPhreeqcNotBuiltError();
    return {};
}

auto Phreeqc::numElements() const -> unsigned
{
    throwPhreeqcNotBuiltError();
    return {};
}

auto Phreeqc::numSpecies() const -> unsigned
{
    throwPhreeqcNotBuiltError();
    return {};
}

auto Phreeqc::numPhases() const -> unsigned
{
    throwPhreeqcNotBuiltError();
    return {};
}

auto Phreeqc::numSpeciesInPhase(Index iphase) const -> unsigned
{
    throwPhreeqcNotBuiltError();
    return {};
}

auto Phreeqc::elementName(Index ielement) const -> std::string
{
    throwPhreeqcNotBuiltError();
    return {};
}

auto Phreeqc::elementMolarMass(Index ielement) const -> double
{
    throwPhreeqcNotBuiltError();
    return {};
}

auto Phreeqc::elementStoichiometry(Index ispecies, Index ielement) const -> double
{
    throwPhreeqcNotBuiltError();
    return {};
}

auto Phreeqc::speciesName(Index ispecies) const -> std::string
{
    throwPhreeqcNotBuiltError();
    return {};
}

auto Phreeqc::phaseName(Index iphase) const -> std::string
{
    throwPhreeqcNotBuiltError();
    return {};
}

auto Phreeqc::properties(double T, double P) -> ThermoModelResult
{
    throwPhreeqcNotBuiltError();
    return {};
}

auto Phreeqc::properties(double T, double P, VectorConstRef n) -> ChemicalModelResult
{
    throwPhreeqcNotBuiltError();
    return {};
}

auto Phreeqc::clone() const -> std::shared_ptr<Interface>
{
    return std::make_shared<Phreeqc>(*this);
}

auto Phreeqc::set(double T, double P) -> void
{
    throwPhreeqcNotBuiltError();
}

auto Phreeqc::set(double T, double P, VectorConstRef n) -> void
{
    throwPhreeqcNotBuiltError();
}

auto Phreeqc::standardMolarGibbsEnergies() const -> Vector
{
    throwPhreeqcNotBuiltError();
    return {};
}

auto Phreeqc::standardMolarEnthalpies() const -> Vector
{
    throwPhreeqcNotBuiltError();
    return {};
}

auto Phreeqc::standardMolarVolumes() const -> Vector
{
    throwPhreeqcNotBuiltError();
    return {};
}

auto Phreeqc::standardMolarHeatCapacitiesConstP() const -> Vector
{
    throwPhreeqcNotBuiltError();
    return {};
}

auto Phreeqc::standardMolarHeatCapacitiesConstV() const -> Vector
{
    throwPhreeqcNotBuiltError();
    return {};
}

auto Phreeqc::lnActivityCoefficients() const -> Vector
{
    throwPhreeqcNotBuiltError();
    return {};
}

auto Phreeqc::lnActivities() const -> Vector
{
    throwPhreeqcNotBuiltError();
    return {};
}

auto Phreeqc::phaseMolarVolumes() const -> Vector
{
    throwPhreeqcNotBuiltError();
    return {};
}

auto Phreeqc::phreeqc() -> PHREEQC&
{
    throwPhreeqcNotBuiltError();
    return pimpl->phreeqc;
}

auto Phreeqc::phreeqc() const -> const PHREEQC&
{
    throwPhreeqcNotBuiltError();
    return pimpl->phreeqc;
}

} // namespace Reaktoro

#endif<|MERGE_RESOLUTION|>--- conflicted
+++ resolved
@@ -1306,12 +1306,8 @@
     res.molar_volume.val = v[iphase];
     res.ln_activity_coefficients.val = rows(ln_g, ifirst, nspecies);
     res.ln_activities.val = rows(ln_a, ifirst, nspecies);
-<<<<<<< HEAD
     res.ln_activities.ddn = -1.0/sum(nphase) * ones(nspecies, nspecies);
     res.ln_activities.ddn.diagonal() += 1.0/nphase;
-    return res;
-=======
->>>>>>> cb94c867
 }
 
 auto Phreeqc::clone() const -> std::shared_ptr<Interface>
