// Reaktoro is a unified framework for modeling chemically reactive systems.
//
// This library is free software; you can redistribute it and/or
// modify it under the terms of the GNU Lesser General Public
// License as published by the Free Software Foundation; either
// version 2.1 of the License, or (at your option) any later version.
//
// This library is distributed in the hope that it will be useful,
// but WITHOUT ANY WARRANTY; without even the implied warranty of
// MERCHANTABILITY or FITNESS FOR A PARTICULAR PURPOSE. See the GNU
// Lesser General Public License for more details.
//
// You should have received a copy of the GNU Lesser General Public License
// along with this library. If not, see <http://www.gnu.org/licenses/>.

#include "SmartEquilibriumSolver.hpp"

// C++ includes
#include <deque>

// Reaktoro includes
#include <Reaktoro/Common/Constants.hpp>
#include <Reaktoro/Common/Exception.hpp>
#include <Reaktoro/Common/Profiling.hpp>
#include <Reaktoro/Core/ChemicalProperties.hpp>
#include <Reaktoro/Core/ChemicalState.hpp>
#include <Reaktoro/Core/ChemicalSystem.hpp>
#include <Reaktoro/Core/Partition.hpp>
#include <Reaktoro/Equilibrium/EquilibriumProblem.hpp>
#include <Reaktoro/Equilibrium/EquilibriumSensitivity.hpp>
#include <Reaktoro/Equilibrium/EquilibriumSolver.hpp>
#include <Reaktoro/Equilibrium/SmartEquilibriumOptions.hpp>
#include <Reaktoro/Equilibrium/SmartEquilibriumResult.hpp>

namespace Reaktoro {

struct SmartEquilibriumSolver::Impl
{
    /// The chemical system instance
    ChemicalSystem system;

    /// The partition of the chemical system
    Partition partition;

    /// The options for the smart equilibrium calculation
    SmartEquilibriumOptions options;

    /// The result of the last smart equilibrium calculation.
    SmartEquilibriumResult result;

    /// The solver for the equilibrium calculations
    EquilibriumSolver solver;

    /// The chemical properties of the chemical system
    ChemicalProperties properties;

    /// The amounts of the elements in the equilibrium partition
    Vector be;

    /// The solution of the equilibrium problem
    Vector n, y, z, x, u, r;

    /// Auxiliary vectors
    Vector dn, dy, dz;







    Vector a_dn;
    Vector a_dy;
    Vector a_dz;
    Vector a_n0;
    Vector a_y0;
    Vector a_z0;
    Vector a_n;
    Vector a_y;
    Vector a_z;
    Vector b_dn;
    Vector b_dy;
    Vector b_dz;
    Vector b_n0;
    Vector b_y0;
    Vector b_z0;
    Vector b_n;
    Vector b_y;
    Vector b_z;
    Vector a_u;
    Vector b_u;
    Vector a_x;
    Vector b_x;
    Vector a_r;
    Vector b_r;

    /// A class used to store the node of tree for smart equilibrium calculations.
    struct TreeNode
    {
        Vector be;
        ChemicalState state;
        ChemicalProperties properties;
        EquilibriumSensitivity sensitivity;
    };

    /// The tree used to save the calculated equilibrium states and respective sensitivities
    std::deque<TreeNode> tree;

    /// Construct a default SmartEquilibriumSolver::Impl instance.
    Impl()
    {}

    /// Construct an SmartEquilibriumSolver::Impl instance with given partition.
    Impl(const Partition& partition_)
    : partition(partition_), system(partition_.system()), solver(partition_)
    {
    }

    /// Set the options for the equilibrium calculation.
    auto setOptions(const SmartEquilibriumOptions& options_) -> void
    {
        options = options_;

        // Tweak the options for the Gibbs energy minimization during learning operations.
        options.learning.hessian = GibbsHessian::Exact; // ensure the use of an exact Hessian of the Gibbs energy function
        options.learning.optimum.tolerance = 1e-10; // ensure the use of a stricter residual tolerance for the Gibbs energy minimization

        solver.setOptions(options.learning);
    }

    /// Set the partition of the chemical system.
    auto setPartition(const Partition& partition_) -> void
    {
        partition = partition_;
        solver.setPartition(partition_);
    }

    /// Learn how to perform a full equilibrium calculation (with tracking)
    auto learn(ChemicalState& state, double T, double P, VectorConstRef be) -> void
    {
        // Calculate the equilibrium state using conventional Gibbs energy minimization approach
        timeit( solver.solve(state, T, P, be),
            result.timing.learn_gibbs_energy_minimization= );

        // Store the result of the Gibbs energy minimization calculation performed during learning
        result.learning.gibbs_energy_minimization = solver.result();

        // Update the chemical properties of the system
        properties = solver.properties();

        // Store the computed solution into the knowledge tree
<<<<<<< HEAD
        timeit( tree.push_back({be, state, properties, solver.sensitivity()}),
            result.timing.learning_storage= );
=======
        timeit( tree.push_back({be, state, solver.properties(), solver.sensitivity()}),
            result.timing.learn_storage= );
>>>>>>> cc91458e
    }

    /// Estimate the equilibrium state using sensitivity derivatives (profiling the expences)
    auto estimate(ChemicalState& state, double T, double P, VectorConstRef be) -> void
    {
        result.estimate.accepted = false;

        // Skip estimation if no previous full computation has been done
        if(tree.empty())
            return;

        // Relative and absolute tolerance parameters
        const auto reltol = options.reltol;
        const auto abstol = options.abstol;


        MatrixConstRef Ae = partition.formulaMatrixEquilibriumPartition();

        //---------------------------------------------------------------------------------------
        // Step 1: Search for the reference element (closest to the new state input conditions)
        //---------------------------------------------------------------------------------------
        tic(0);

        // Comparison function based on the Euclidean distance
        auto distancefn = [&](const TreeNode& a, const TreeNode& b)
        {
            Vector be_a = a.be/sum(a.be);
            Vector be_b = b.be/sum(b.be);
            Vector be_x = be/sum(be);

            return (be_a - be_x).squaredNorm() < (be_b - be_x).squaredNorm();  // TODO: We need to extend this later with T and P contributions too (Allan, 26.06.2019)
        };

        // // Comparison function based on the Euclidean distance
        // auto distancefn = [&](const TreeNode& a, const TreeNode& b)
        // {
        //     const auto& be_a = a.be;
        //     const auto& be_b = b.be;
        //     return (be_a - be).squaredNorm() < (be_b - be).squaredNorm();  // TODO: We need to extend this later with T and P contributions too (Allan, 26.06.2019)
        // };

        // Comparison function based on the Euclidean distance
        // auto distancefn = [&](const TreeNode& a, const TreeNode& b)
        // {
        //     const auto RT = universalGasConstant*a.state.temperature();

        //     // Calculate perturbation of n
        //     a_dn.noalias() = a.sensitivity.dndb * (be - a.be);
        //     a_dy.noalias() = a.sensitivity.dydb * (be - a.be);
        //     a_dz.noalias() = a.sensitivity.dzdb * (be - a.be);

        //     a_n0.noalias() = a.state.speciesAmounts();
        //     a_y0.noalias() = a.state.elementDualPotentials();
        //     a_z0.noalias() = a.state.speciesDualPotentials();
        //     const auto& a_u0 = a.properties.chemicalPotentials();
        //     const auto& a_x0 = a.properties.moleFractions();

        //     a_n.noalias() = a_n0 + a_dn;
        //     a_y.noalias() = a_y0;
        //     a_z.noalias() = a_z0;


        //     b_dn.noalias() = b.sensitivity.dndb * (be - b.be);
        //     b_dy.noalias() = b.sensitivity.dydb * (be - b.be);
        //     b_dz.noalias() = b.sensitivity.dzdb * (be - b.be);

        //     b_n0.noalias() = b.state.speciesAmounts();
        //     b_y0.noalias() = b.state.elementDualPotentials();
        //     b_z0.noalias() = b.state.speciesDualPotentials();
        //     const auto& b_u0 = b.properties.chemicalPotentials();
        //     const auto& b_x0 = b.properties.moleFractions();

        //     b_n.noalias() = b_n0 + b_dn;
        //     b_y.noalias() = b_y0;
        //     b_z.noalias() = b_z0;


        //     // Correct negative mole numbers
        //     for(auto i = 0; i < n.size(); ++i)
        //     {
        //         // if(a_n[i] <= 0.0) a_n[i] = a_n0[i];
        //         // if(b_n[i] <= 0.0) b_n[i] = b_n0[i];
        //         if(a_n[i] <= 0.0) a_n[i] = 1e-12; // a_n0[i];
        //         if(b_n[i] <= 0.0) b_n[i] = 1e-12; // b_n0[i];
        //     }

        //     // Recompute the change in n
        //     a_dn = a_n - a_n0;
        //     b_dn = b_n - b_n0;

        //     // Calculate u(bar) = u(ref) + dudT(ref)*dT + dudP(ref)*dP + dudn(ref)*dn
        //     a_u.noalias() = a_u0.val + a_u0.ddn * a_dn;
        //     b_u.noalias() = b_u0.val + b_u0.ddn * b_dn;

        //     // Calculate x(bar) = x(ref) + dxdn(ref)*dn
        //     a_x.noalias() = a_x0.val + a_x0.ddn * a_dn;
        //     b_x.noalias() = b_x0.val + b_x0.ddn * b_dn;

        //     // Calculate the equilibrium residuals of the equilibrium species
        //     a_r.noalias() = abs(a_u - tr(Ae)*a_y - a_z)/RT;  // TODO: We should actually collect the entries in u and z corresponding to equilibrium species
        //     b_r.noalias() = abs(b_u - tr(Ae)*b_y - b_z)/RT;  // TODO: We should actually collect the entries in u and z corresponding to equilibrium species

        //     // // Eliminate species with mole fractions below cutoff from the residual analysis
        //     for(auto i = 0; i < n.size(); ++i)
        //     {
        //         if(a_x[i] < options.mole_fraction_cutoff) a_r[i] = 0.0; // set their residuals to zero
        //         if(b_x[i] < options.mole_fraction_cutoff) b_r[i] = 0.0; // set their residuals to zero
        //     }

        //     const double a_error = a_r.maxCoeff();
        //     const double b_error = b_r.maxCoeff();
        //     return a_error < b_error;

        //     // const auto& be_a = a.be;
        //     // const auto& be_b = b.be;
        //     // return (be_a - be).squaredNorm() < (be_b - be).squaredNorm();  // TODO: We need to extend this later with T and P contributions too (Allan, 26.06.2019)
        // };

        // Find the entry with minimum "input" distance
        auto it = std::min_element(tree.begin(), tree.end(), distancefn);

        toc(0, result.timing.estimate_search);

        //----------------------------------------------------------------------------
        // Step 2: Calculate predicted state with a first-order Taylor approximation
        //----------------------------------------------------------------------------
        tic(1);

        // Get all the data stored in the reference element
        const auto& be0 = it->be;
        const auto& state0 = it->state;
        const auto& properties0 = it->properties;
        const auto& sensitivity0 = it->sensitivity;
        const auto& T0 = state0.temperature();
        const auto& P0 = state0.pressure();
        const auto& n0 = state0.speciesAmounts();
        const auto& y0 = state0.elementDualPotentials();
        const auto& z0 = state0.speciesDualPotentials();
        const auto u0 = properties0.chemicalPotentials();
        const auto x0 = properties0.moleFractions();

        const auto RT = universalGasConstant*T0;

        // Calculate perturbation of n
        dn.noalias() = sensitivity0.dndb * (be - be0); // TODO: set derivatives dndb{i} = 0 when b{i} = 0
        dy.noalias() = sensitivity0.dydb * (be - be0); // TODO: set derivatives
        dz.noalias() = sensitivity0.dzdb * (be - be0); // TODO: set derivatives

        n.noalias() = n0 + dn;
        y.noalias() = y0;
        z.noalias() = z0;
        // y.noalias() = y0 + dy * RT; // TODO: Investigate further if derivatives of y and z wrt (T,P,b) can be made more accurately
        // z.noalias() = z0 + dz * RT; // TODO: Investigate further if derivatives of y and z wrt (T,P,b) can be made more accurately

        // Correct negative mole numbers
        for(auto i = 0; i < n.size(); ++i)
            if(n[i] <= 0.0)
                // n[i] = n0[i];
                n[i] = 1e-12;

        // Recompute the change in n
        dn = n - n0;

        // Calculate u(bar) = u(ref) + dudT(ref)*dT + dudP(ref)*dP + dudn(ref)*dn
        u = u0.val + u0.ddn * dn;

        // Calculate x(bar) = x(ref) + dxdn(ref)*dn
        x = x0.val + x0.ddn * dn;

        // Calculate the equilibrium residuals of the equilibrium species
        r = abs(u - tr(Ae)*y - z)/RT;  // TODO: We should actually collect the entries in u and z corresponding to equilibrium species

        // // Eliminate species with mole fractions below cutoff from the residual analysis
        for(auto i = 0; i < n.size(); ++i)
            if(x[i] < options.mole_fraction_cutoff)
                r[i] = 0.0; // set their residuals to zero

        // Eliminate species with amounts below their dual potentials (unstable species with n0[i] < z0[i])
        // for(auto i = 0; i < n.size(); ++i)
        //     if(n0[i] < z0[i])
        //         r[i] = 0.0; // set their residuals to zero





        // Should we add a test that prevent mole fractions from increasing by more than a certain tolerance?? My concern is that trace species could be left out.




        // Vector v = dn;

        // Eliminate species with mole fractions below cutoff from the residual analysis
        // for(auto i = 0; i < n.size(); ++i)
        //     if(x[i] < options.mole_fraction_cutoff)
        //         v[i] = 0.0; // set their residuals to zero

        // Eliminate species with amounts below their dual potentials (unstable species with n0[i] < z0[i])
        // for(auto i = 0; i < n.size(); ++i)
        //     if(n0[i] < z0[i])
        //         v[i] = 0.0; // set their residuals to zero

        // const double error = std::abs(v.dot(u0.ddn * v)/RT/sum(n0));
        // const double error = r.dot(abs(v))/sum(n);

        // Estimate the residual error of the trial Taylor approximation
        Index ispecies;
        const double error = r.maxCoeff(&ispecies);

        // const double error = abs(x.cwiseProduct(r)).maxCoeff(&ispecies);
        // const double error = r.maxCoeff(&ispecies); // find the maximum residual among considered stable and relevant species
        // abs(r.cwiseProduct(abs(v))/sum(n)).maxCoeff(&ispecies);
        // double error = 0.0;

        // Vector dx = abs(x - x0.val);

        // for(auto i = 0; i < n.size(); ++i)
        // {
        //     if(dx[i] > 1e-4) continue;
        //     if(dx[i]/x0.val[i] > 0.02) // 2% difference
        //     {
        //         ispecies = i;
        //         error = dx[i]/x0.val[i];
        //     }
        // }

        bool is_error_acceptable = error <= options.tol;
        // bool is_error_acceptable = true;

        if(is_error_acceptable == false)
        {
            std::cout << std::scientific;
            // std::cout << "-----------------------------" << std::endl;
            // std::cout << "*** Failed Smart Estimate ***" << std::endl;
            std::cout << "-----------------------------" << std::endl;
            std::cout << "Error = " << error << std::endl;
            std::cout << "Triggered by species = " << system.species(ispecies).name() << std::endl;
            std::cout << "-----------------------------" << std::endl;
            std::cout << std::left << std::setw(25) << "Species";
            std::cout << std::left << std::setw(25) << "r[i]";
            std::cout << std::left << std::setw(25) << "|r[i] * dn[i]/sum(n)|";
            std::cout << std::left << std::setw(25) << "|dn[i]|";
            std::cout << std::left << std::setw(25) << "n[i]";
            std::cout << std::left << std::setw(25) << "x[i]";
            std::cout << std::left << std::setw(25) << "z[i]";
            // std::cout << std::left << std::setw(25) << "r[i] * x[i]";
            // std::cout << std::left << std::setw(25) << "(r[i] * n[i])/nsum";
            std::cout << std::endl;
            for(auto i = 0; i < r.size(); ++i)
            {
                if(r[i] == 0.0) continue;
                if(i == ispecies) std::cout << "***************" << std::endl;
                std::cout << std::left << std::setw(25) << ((i == ispecies) ? "==> " : "") + system.species(i).name();
                std::cout << std::left << std::setw(25) << r[i];
                std::cout << std::left << std::setw(25) << r[i] * std::abs(dn[i])/sum(n);
                std::cout << std::left << std::setw(25) << std::abs(dn[i]);
                std::cout << std::left << std::setw(25) << n[i];
                std::cout << std::left << std::setw(25) << x[i];
                std::cout << std::left << std::setw(25) << z[i];
                // std::cout << std::left << std::setw(25) << std::abs(r[i] * x[i]);
                // std::cout << std::left << std::setw(25) << std::abs(r[i] * n[i])/nsum;
                std::cout << std::endl;
                if(i == ispecies) std::cout << "***************" << std::endl;
            }
            std::cout << "=============================" << std::endl;
        }

        toc(1, result.timing.estimate_mat_vec_mul);

        //----------------------------------------------
        // Step 3: Checking the acceptance criterion
        //----------------------------------------------
        tic(2);

        state.setSpeciesAmounts(n);
        state.setElementDualPotentials(y);
        state.setSpeciesDualPotentials(z);

        toc(2, result.timing.estimate_acceptance);

        // Check if smart estimation failed with respect to variation of chemical potentials or amounts
        if(is_error_acceptable == false)
            return;

        // Set the estimate accepted status to true
        result.estimate.accepted = true;

        // Update the chemical properties of the system
        properties = properties0;  // FIXME: We actually want to estimate properties = properties0 + variation : THIS IS A TEMPORARY SOLUTION!!!
    }

    /// Solve the equilibrium problem with given initial state
    auto solve(ChemicalState& state) -> SmartEquilibriumResult
    {
        const auto& iee = partition.indicesEquilibriumElements();
        const auto& ies = partition.indicesEquilibriumSpecies();
        const auto T = state.temperature();
        const auto P = state.pressure();
        be = state.elementAmountsInSpecies(ies)(iee);
        return solve(state, T, P, be);
    }

    /// Solve the equilibrium problem with given problem definition
    auto solve(ChemicalState& state, const EquilibriumProblem& problem) -> SmartEquilibriumResult
    {
        setPartition(problem.partition());
        const auto T = problem.temperature();
        const auto P = problem.pressure();
        const auto& iee = partition.indicesEquilibriumElements(); // This statement needs to be after setPartition
        be = problem.elementAmounts()(iee);
        return solve(state, T, P, be);
    }

    auto solve(ChemicalState& state, double T, double P, VectorConstRef be) -> SmartEquilibriumResult
    {
        tic(0);

        // Absolutely ensure an exact Hessian of the Gibbs energy function is used in the calculations
        setOptions(options);

        // Reset the result of the last smart equilibrium calculation
        result = {};

        // Perform a smart estimate of the chemical state
        timeit( estimate(state, T, P, be),
            result.timing.estimate= );

        // Perform a learning step if the smart prediction is not sactisfatory
        if(!result.estimate.accepted)
            timeit( learn(state, T, P, be), result.timing.learn= );

        toc(0, result.timing.solve);

        return result;
    }
};

SmartEquilibriumSolver::SmartEquilibriumSolver()
: pimpl(new Impl())
{}

SmartEquilibriumSolver::SmartEquilibriumSolver(const ChemicalSystem& system)
: pimpl(new Impl(Partition(system)))
{}

SmartEquilibriumSolver::SmartEquilibriumSolver(const Partition& partition)
: pimpl(new Impl(partition))
{}

SmartEquilibriumSolver::SmartEquilibriumSolver(const SmartEquilibriumSolver& other)
: pimpl(new Impl(*other.pimpl))
{}

auto SmartEquilibriumSolver::operator=(SmartEquilibriumSolver other) -> SmartEquilibriumSolver&
{
    pimpl = std::move(other.pimpl);
    return *this;
}

SmartEquilibriumSolver::~SmartEquilibriumSolver()
{}

auto SmartEquilibriumSolver::setOptions(const SmartEquilibriumOptions& options) -> void
{
    pimpl->setOptions(options);
}

auto SmartEquilibriumSolver::setPartition(const Partition& partition) -> void
{
    pimpl->setPartition(partition);
}

auto SmartEquilibriumSolver::solve(ChemicalState& state, double T, double P, VectorConstRef be) -> SmartEquilibriumResult
{
    return pimpl->solve(state, T, P, be);
}

auto SmartEquilibriumSolver::solve(ChemicalState& state, const EquilibriumProblem& problem) -> SmartEquilibriumResult
{
    return pimpl->solve(state, problem);
}

auto SmartEquilibriumSolver::properties() const -> const ChemicalProperties&
{
    return pimpl->properties;
}

auto SmartEquilibriumSolver::result() const -> const SmartEquilibriumResult&
{
    return pimpl->result;
}

} // namespace Reaktoro
<|MERGE_RESOLUTION|>--- conflicted
+++ resolved
@@ -149,13 +149,8 @@
         properties = solver.properties();
 
         // Store the computed solution into the knowledge tree
-<<<<<<< HEAD
         timeit( tree.push_back({be, state, properties, solver.sensitivity()}),
             result.timing.learning_storage= );
-=======
-        timeit( tree.push_back({be, state, solver.properties(), solver.sensitivity()}),
-            result.timing.learn_storage= );
->>>>>>> cc91458e
     }
 
     /// Estimate the equilibrium state using sensitivity derivatives (profiling the expences)
