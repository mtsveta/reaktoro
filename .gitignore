--- conflicted
+++ resolved
@@ -1,20 +1,11 @@
 # Build directories
 build/
 _build/
-<<<<<<< HEAD
-.settings
-.project
-.cproject
-.directory
-.idea
-.vscode
-=======
 
 # Eclipse IDE files
 .settings
 .project
 .cproject
->>>>>>> 92abeb9a
 .pydevproject
 .ptp-sync-folder
 .ptp-sync/
