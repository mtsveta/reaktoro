// Reaktoro is a unified framework for modeling chemically reactive systems.
//
// Copyright (C) 2014-2015 Allan Leal
//
// This program is free software: you can redistribute it and/or modify
// it under the terms of the GNU General Public License as published by
// the Free Software Foundation, either version 3 of the License, or
// (at your option) any later version.
//
// This program is distributed in the hope that it will be useful,
// but WITHOUT ANY WARRANTY; without even the implied warranty of
// MERCHANTABILITY or FITNESS FOR A PARTICULAR PURPOSE. See the
// GNU General Public License for more details.
//
// You should have received a copy of the GNU General Public License
// along with this program. If not, see <http://www.gnu.org/licenses/>.

#include "Phreeqc.hpp"

#ifdef LINK_PHREEQC

// C++ includes
#include <map>

// Eigen includes
#include <Reaktoro/Math/Eigen/Dense>

// Reaktoro includes
#include <Reaktoro/Common/Constants.hpp>
#include <Reaktoro/Common/ConvertUtils.hpp>
#include <Reaktoro/Common/Exception.hpp>
#include <Reaktoro/Common/ReactionEquation.hpp>
#include <Reaktoro/Common/SetUtils.hpp>
#include <Reaktoro/Core/ChemicalSystem.hpp>
#include <Reaktoro/Core/ChemicalState.hpp>
#include <Reaktoro/Thermodynamics/Water/WaterConstants.hpp>
#include <Reaktoro/Interfaces/PhreeqcUtils.hpp>

// Phreeqc includes
#define Phreeqc PHREEQC
#define protected public
#include <phreeqc/Phreeqc.h>
#include <phreeqc/GasPhase.h>
#undef Phreeqc

namespace Reaktoro {
namespace {

const double gram_to_kilogram = 1e-3;
const double pascal_to_bar = 1e-5;
const double pascal_to_atm = 9.86923267e-6;
const double atm_to_pascal = 1/pascal_to_atm;
const double cm3_to_m3 = 1e-6;

// The critical properties of some gases
// The data are: {temperature [C], pressure [bar], acentric factor}
std::map<std::string, std::vector<double>> critical_properties =
{
    {"Ar(g)"    , {150.9 , 48.98  , 0.0}},
    {"CH4(g)"   , {190.6 , 45.99  , 0.012}},
    {"C6H6O(g)" , {694.3 , 61.3   , 0.444}},
    {"CO(g)"    , {132.9 , 34.99  , 0.048}},
    {"CO2(g)"   , {304.2 , 73.83  , 0.224}},
    {"C2H4(g)"  , {282.3 , 50.4   , 0.087}},
    {"H2(g)"    , {33.19 , 13.13  , -0.216}},
    {"H2O(g)"   , {647.1 , 220.55 , 0.345}},
    {"H2S(g)"   , {373.5 , 89.63  , 0.094}},
    {"He(g)"    , {5.2   , 2.28   , -0.39}},
    {"Kr(g)"    , {209.4 , 55.02  , 0.0}},
    {"N2(g)"    , {126.2 , 34.0   , 0.038}},
    {"Ne(g)"    , {44.0  , 27.0   , 0.0}},
    {"NH3(g)"   , {405.7 , 112.8  , 0.253}},
    {"O2(g)"    , {154.6 , 50.43  , 0.022}},
    {"Rn(g)"    , {377.0 , 62.8   , 0.0}},
    {"SO2(g)"   , {430.8 , 78.84  , 0.245}},
    {"Xe(g)"    , {289.7 , 58.4   , 0.0}}
};

} // namespace

struct Phreeqc::Impl
{
    // The PHREEQC instance from Phreeqc
    PHREEQC phreeqc;

    // The current temperature in PHREEQC (in units of K)
    double T;

    // The current pressure in PHREEQC (in units of Pa)
    double P;

    // The current ionic strength in PHREEQC (in units of molal)
    double I;

    // The current molar amounts of all species in PHREEQC (in units of mol)
    Vector n;

    // The name of the database file loaded into this instance
    std::string database;

    // The set of elements composing the species
    std::vector<element*> elements;

    // The set of elements composing the species
    std::vector<std::map<element*, double>> elements_in_species;

    // The list of aqueous species (primary and secondary species)
    std::vector<species*> aqueous_species;

    // The list of secondary aqueous species
    std::vector<species*> secondary_species;

    // The set of master aqueous species
    std::vector<species*> master_species;

    // The list of gaseous species
    std::vector<phase*> gaseous_species;

    // The list of mineral species
    std::vector<phase*> mineral_species;

    // The list of reaction equations defining the reactions between product and master species
    std::vector<ReactionEquation> reactions;

    // The index of H2O species in the list of aqueous species
    unsigned iH2O;

    // The elements that are used as redox couples and their redox couples, e.g., N: {N(-3), N(5)}
    std::map<std::string, std::set<std::string>> redox_elements;

    // The names of all elements
    std::vector<std::string> element_names;

    // The names of all species
    std::vector<std::string> species_names;

    // The names of all phases
    std::vector<std::string> phase_names;

    // The formula matrix of the chemical system
    Matrix formula_matrix;

    // The stoichiometric matrix of the equilibrium reactions
    Matrix stoichiometric_matrix;

    // The LU decomposition of the stoichiometric matrix
    Eigen::FullPivLU<Matrix> lu;

    // The electrical charges of the species
    Vector species_charges;

    // The molar masses of the elements (in units of mol/kg)
    Vector element_molar_masses;

    // The ln activity coefficients of the species
    Vector ln_activity_coefficients;

    // The ln activities of the species
    Vector ln_activities;

    // The ln activity constants of the species
    Vector ln_activity_constants;

    // The ln activity coefficients of the aqueous species
    Vector ln_activity_coefficients_aqueous_species;

    // The ln activity coefficients of the gaseous species
    Vector ln_activity_coefficients_gaseous_species;

    // The ln activities of the aqueous species
    Vector ln_activities_aqueous_species;

    // The ln activities of the gaseous species
    Vector ln_activities_gaseous_species;

    // The standard molar Gibbs energies of the species with T and P corrections
    Vector standard_molar_gibbs_energies;

    // The standard molar volumes of the species with T and P corrections
    Vector standard_molar_volumes;
<<<<<<< HEAD

    // The standard molar Gibbs energies of the species with T, P, and I corrections
    Vector standard_molar_gibbs_energies_TPI;

    // The standard molar volumes of the species with T, P, and I corrections
    Vector standard_molar_volumes_TPI;

=======

    // The standard molar Gibbs energies of the species with T, P, and I corrections
    Vector standard_molar_gibbs_energies_TPI;

    // The standard molar volumes of the species with T, P, and I corrections
    Vector standard_molar_volumes_TPI;

>>>>>>> 78a61922
    // The molar volume of the aqueous phase with T, P, and I corrections
    double molar_volume_aqueous_phase;

    // The molar volume of the gaseous phase with T and P corrections
    double molar_volume_gaseous_phase;

    // The molar volumes of the phases (aqueous, gaseous, minerals, etc.)
    Vector phase_molar_volumes;

    // Construct a default Phreeqc::Impl instance
    Impl();

    // Construct an Phreeqc::Impl instance with given database
    Impl(std::string database);

    // Load a PHREEQC database.
    auto load(std::string database) -> void;

    // Execute a PHREEQC input script file.
    auto execute(std::string input, std::string output) -> void;

    // Execute a PHREEQC input script as a stringstream.
    auto execute(std::stringstream& input, std::string output) -> void;

    // Initialize this Phreeqc::Impl instance according to the active state of PHREEQC
    // This method will check which PHREEQC species and phases are currently active
    // and initialize the data members of this instance with such state.
    auto initialize() -> void;

    // Initialize the species of the chemical system
    auto initializeSpecies() -> void;

    // Initialize the master species that compose the species
    auto initializeMasterSpecies() -> void;

    // Initialize the list of elements that are used as redox couples
    auto initializeRedoxElements() -> void;

    // Initialize the elements that compose the species
    auto initializeElements() -> void;

    // Initialize the names of the elements, species and phases
    auto initializeNames() -> void;

    // Initialize the electrical charges of the species
    auto initializeSpeciesCharges() -> void;

    // Initialize the molar masses of the elements and species
    auto initializeElementMolarMasses() -> void;

    // Initialize the system of reactions between product and master species
    auto initializeReactions() -> void;

    // Initialize the formula matrix of the chemical system
    auto initializeFormulaMatrix() -> void;

    // Initialize the stoichiometric matrix of the chemical system
    auto initializeStoichiometricMatrix() -> void;

    // Initialize the critical properties of the gaseous species
    auto initializeCriticalPropertiesGaseousSpecies() -> void;

    // Initialize the chemical state of the phases and species
    auto initializeChemicalState() -> void;

    // Set the temperature and pressure
    auto set(double T, double P) -> void;

    // Set the temperature, pressure and species composition
    auto set(double T, double P, const Vector& n) -> void;

    // Update the properties with T and P dependency.
    auto updateThermoProperties() -> void;

    // Update the properties with T, P, n dependency.
    auto updateChemicalProperties() -> void;

    // Update the thermodynamic properties of the aqueous phase
    auto updateAqueousProperties() -> void;

    // Update the thermodynamic properties of the gaseous phase
    auto updateGaseousProperties() -> void;

    // Return the number of elements
    auto numElements() const -> unsigned;

    // Return the number of species
    auto numSpecies() const -> unsigned;

    // Return the number of phases
    auto numPhases() const -> unsigned;

    // Return the number of reactions
    auto numReactions() const -> unsigned;

    // Set the molar amounts of the species
    auto setSpeciesAmounts(VectorConstRef n) -> void;

    // Return the temperature of the Phreeqc instance (in units of K)
    auto temperature() const -> double;

    // Return the pressure of the Phreeqc instance (in units of Pa)
    auto pressure() const -> double;

    // Return the molar amounts of the species (in units of mol)
<<<<<<< HEAD
    auto speciesAmounts() const -> VectorConstRef;
=======
    auto speciesAmounts() const -> const Vector&;
>>>>>>> 78a61922

    // Return the ln equilibrium constants of the reactions
    auto lnEquilibriumConstants() -> Vector;

    // Return the molar Gibbs energies of the species (in units of J/mol)
    auto speciesMolarGibbsEnergies() -> Vector;

    // Return the molar volumes of the species (in units of J/mol)
    auto speciesMolarVolumes() -> Vector;

    // Return the molar volumes of each phase (in units of m3/mol)
    auto phaseMolarVolumes() -> Vector;

    // Return the natural logarithm of the activity coefficients of the species
    auto lnActivityCoefficients() -> Vector;

    // Return the natural logarithm of the activity constants of the species
    auto lnActivityConstants() -> Vector;

    // Return the natural logarithm of the activities of the species
    auto lnActivities() -> Vector;
};

Phreeqc::Impl::Impl()
{}

Phreeqc::Impl::Impl(std::string database)
: Impl()
{
    load(database);
}

auto Phreeqc::Impl::load(std::string filename) -> void
{
    //------------------------------------------------------
    // Warning: This method assumes that the Phreeqc::Impl
    // has been reset already.
    //------------------------------------------------------
    // Set the name of the database file
    database = filename;

    // Load the given Phreeqc database
    PhreeqcUtils::load(phreeqc, database);
}

auto Phreeqc::Impl::execute(std::string input, std::string output) -> void
{
    // Execute the given input script file
    PhreeqcUtils::execute(phreeqc, input, output);

    // Initialize the data members after executing the PHREEQC script
    initialize();
}

auto Phreeqc::Impl::initialize() -> void
{
    // Initialize the species pointers
    initializeSpecies();

    // Initialize the corresponding master species of the aqueous species
    initializeMasterSpecies();

    // Initialize the set of elements that are used as redox couples
    initializeRedoxElements();

    // Initialize the set of elements that compose the species
    initializeElements();

    // Initialize the names of the elements, species and phases
    initializeNames();

    // Initialize the electrical charges of the species
    initializeSpeciesCharges();

    // Initialize the molar masses of the elements
    initializeElementMolarMasses();

    // Initialize the system of reactions between product and master species
    initializeReactions();

    // Initialize the formula matrix
    initializeFormulaMatrix();

    // Initialize the stoichiometric matrix
    initializeStoichiometricMatrix();

    // Initialize the critical properties of the gases
    initializeCriticalPropertiesGaseousSpecies();

    // Initialize the chemical state
    initializeChemicalState();
}

auto Phreeqc::Impl::initializeSpecies() -> void
{
    // Initialize the list of all active aqueous species in Phreeqc
    aqueous_species = PhreeqcUtils::activeAqueousSpecies(phreeqc);

    // Initialize the list of secondary aqueous species
    secondary_species = PhreeqcUtils::activeProductSpecies(phreeqc);

    // Initialize the list of gaseous species defined in a gas phase
    gaseous_species = PhreeqcUtils::activeGaseousSpecies(phreeqc);

    // Initialize the list of mineral species active in Phreeqc
    mineral_species = PhreeqcUtils::activePhasesInEquilibriumPhases(phreeqc);

    // Sort the species in alphabetical order
    auto compare_s = [](species* l, species* r) { return std::strcmp(l->name, r->name) < 0; };
    auto compare_p = [](phase* l, phase* r) { return std::strcmp(l->name, r->name) < 0; };

    std::sort(aqueous_species.begin(), aqueous_species.end(), compare_s);
    std::sort(gaseous_species.begin(), gaseous_species.end(), compare_p);
    std::sort(mineral_species.begin(), mineral_species.end(), compare_p);

    // Initialize the index of water among the aqueous species
    iH2O = PhreeqcUtils::index("H2O", aqueous_species);
}

auto Phreeqc::Impl::initializeMasterSpecies() -> void
{
    auto get_corresponding_master_species = [&](species* s) -> species*
    {
        // Check if the species in e-
        if(s == phreeqc.s_eminus)
            return s;

        for(int i = 0; i < phreeqc.count_species_list; ++i)
            if(phreeqc.species_list[i].s->name == s->name)
                return phreeqc.species_list[i].master_s;

        RuntimeError("Could not initialize the list of master species.",
            "Could not find the master species of species `" + std::string(s->name) + "`.");

        return nullptr;
    };

    master_species.clear();
    master_species.reserve(phreeqc.count_master);
    for(auto s : aqueous_species)
        master_species.push_back(get_corresponding_master_species(s));
}

auto Phreeqc::Impl::initializeRedoxElements() -> void
{
    redox_elements.clear();
    for(int i = 0; i < phreeqc.count_unknowns; ++i)
    {
        if(phreeqc.x[i]->master == nullptr) continue;
        for(int j = i + 1; j < phreeqc.count_unknowns; ++j)
        {
            if(phreeqc.x[j]->master == nullptr) continue;
            if(phreeqc.x[i]->master[0]->elt->primary == phreeqc.x[j]->master[0]->elt->primary)
            {
                const auto primary_element = phreeqc.x[i]->master[0]->elt->primary->elt->name;
                const auto secondary_element1 = phreeqc.x[i]->master[0]->elt->name;
                const auto secondary_element2 = phreeqc.x[j]->master[0]->elt->name;

                if(!redox_elements.count(primary_element))
                    redox_elements[primary_element] = {};

                redox_elements[primary_element].insert(secondary_element1);
                redox_elements[primary_element].insert(secondary_element2);
            }
        }
    }
}

auto Phreeqc::Impl::initializeElements() -> void
{
    auto choose_element_is_species = [&](element* e, species* master)
    {
        if(master == phreeqc.s_eminus) return e;
        if(redox_elements.count(e->name))
            if(master->secondary != nullptr &&
                master->secondary->elt->primary->elt->name == std::string(e->name))
                    return master->secondary->elt;
            else return e->master->s->secondary->elt;
        else
            return e;
    };

    auto choose_element_in_phase = [&](element* e)
    {
        return redox_elements.count(e->name) ? e->master->s->secondary->elt : e;
    };

    auto get_elements_in_species = [&](species* s, species* master)
    {
        std::map<element*, double> elements;
        for(auto iter = s->next_elt; iter->elt != nullptr; ++iter)
            elements.insert({choose_element_is_species(iter->elt, master), iter->coef});
        return elements;
    };

    auto get_elements_in_phase = [&](phase* s)
    {
        std::map<element*, double> elements;
        for(auto iter = s->next_elt; iter->elt != nullptr; ++iter)
            elements.insert({choose_element_in_phase(iter->elt), iter->coef});
        return elements;
    };

    // Clear the member before adding new items to it
    elements_in_species.clear();

    // Collect the elements in the aqueous species
    for(unsigned i = 0; i < aqueous_species.size(); ++i)
        elements_in_species.push_back(get_elements_in_species(aqueous_species[i], master_species[i]));

    // Collect the elements in the gaseous species
    for(auto x : gaseous_species)
        elements_in_species.push_back(get_elements_in_phase(x));

    // Collect the elements in the mineral species
    for(auto x : mineral_species)
        elements_in_species.push_back(get_elements_in_phase(x));

    // Collect all element in a set container
    std::set<element*> element_set;
    for(auto map : elements_in_species)
        for(auto pair : map)
//            if(pair.first->name != std::string("E") &&
//                pair.first->name != std::string("e")) // do not add e- as an element
                    element_set.insert(pair.first);

    // Transform a std::set to a std::vector of elements
    elements.resize(element_set.size());
    elements.assign(element_set.begin(), element_set.end());

    // Sort the elements in alphabetical order
    std::sort(elements.begin(), elements.end(), [](element* l, element* r)
        { return std::string(l->name) < std::string(r->name); });
}

auto Phreeqc::Impl::initializeNames() -> void
{
    // Clear container members before adding new items to it
    element_names.clear();
    species_names.clear();
    phase_names.clear();

    // Initialize the names of the elements (alphabetical order)
    for(auto x : elements)
        element_names.push_back(x->name);

    // Add the electrical charge element denoted by Z
    element_names.push_back("Z");

    // Initialize the names of the species (phase order)
    for(auto x : aqueous_species)
        species_names.push_back(x->name);

    for(auto x : gaseous_species)
        species_names.push_back(x->name);

    for(auto x : mineral_species)
        species_names.push_back(x->name);

    // Initialize the names of the phases (phase order)
    phase_names.push_back("Aqueous");

    if(gaseous_species.size())
        phase_names.push_back("Gaseous");

    for(auto x : mineral_species)
        phase_names.push_back(x->name);
}

auto Phreeqc::Impl::initializeSpeciesCharges() -> void
{
    species_charges = zeros(species_names.size());
    unsigned i = 0;
    for(auto x : aqueous_species)
        species_charges[i++] = x->z;
}

auto Phreeqc::Impl::initializeElementMolarMasses() -> void
{
    auto get_element_molar_mass = [](element* e)
    {
        if(e->name == std::string("E") || e->name == std::string("e"))
            return 0.0; // electron e- element
        return e->primary->elt->gfw;
    };

    const unsigned num_elements = element_names.size();
    element_molar_masses.resize(num_elements);
    for(unsigned i = 0; i < num_elements - 1; ++i) // all, except charge element (last)
        element_molar_masses[i] = get_element_molar_mass(elements[i]) * gram_to_kilogram;
    element_molar_masses[num_elements - 1] = 0.0; // the molar mass of charge element
}

auto Phreeqc::Impl::initializeReactions() -> void
{
    // Clear the reactions member before initializing it
    reactions.clear();

    // Iterate over all aqueous secondary species and get their reaction equation
    for(auto species : secondary_species)
        reactions.push_back(PhreeqcUtils::reactionEquation(species));

    // Iterate over all gaseous species and get their reaction equation
    for(auto species : gaseous_species)
        reactions.push_back(PhreeqcUtils::reactionEquation(species));

    // Iterate over all pure mineral species and get their reaction equation
    for(auto species : mineral_species)
        reactions.push_back(PhreeqcUtils::reactionEquation(species));
}

auto Phreeqc::Impl::initializeFormulaMatrix() -> void
{
    const unsigned num_elements = element_names.size();
    const unsigned num_species = species_names.size();

    auto get_element_stoichiometry = [&](unsigned ielement, unsigned ispecies)
    {
        // Check if the element index corresponds to the charge index (last index)
        if(ielement == element_names.size() - 1)
            return species_charges[ispecies];
        auto element = elements[ielement];
        for(auto pair : elements_in_species[ispecies])
            if(pair.first == element)
                return pair.second;
        return 0.0;
    };

    formula_matrix.resize(num_elements, num_species);
    for(unsigned i = 0; i < num_species; ++i)
        for(unsigned j = 0; j < num_elements; ++j)
            formula_matrix(j, i) = get_element_stoichiometry(j, i);
}

auto Phreeqc::Impl::initializeStoichiometricMatrix() -> void
{
    // Define the number of reactions and species
    const unsigned num_reactions = reactions.size();
    const unsigned num_species = numSpecies();

    // Initialize the stoichiometric matrix of the equilibrium reactions
    stoichiometric_matrix = zeros(num_reactions, num_species);
    for(unsigned j = 0; j < num_reactions; ++j)
    {
        for(auto pair : reactions[j])
        {
            const std::string species_name = pair.first;
            const double species_coef = pair.second;
            const unsigned i = index(species_name, species_names);
            stoichiometric_matrix(j, i) = species_coef;
        }
    }

    // Initialize the LU decomposition of the stoichiometric matrix
    lu.compute(stoichiometric_matrix);
}

auto Phreeqc::Impl::initializeCriticalPropertiesGaseousSpecies() -> void
{
    // Iterate over the gaseous species and set their critical properties.
    // However, only do this for those gases whose critical properties were
    // not specified in the PHASES block in the PHREEQC script file.
    for(auto species : gaseous_species)
    {
        auto iter = critical_properties.find(species->name);

        if(iter != critical_properties.end())
        {
            if(species->t_c == 0)
                species->t_c = iter->second[0];
            if(species->p_c == 0)
                species->p_c = convertBarToAtm(iter->second[1]);
            if(species->omega == 0)
                species->omega = iter->second[2];
        }
    }
}

void Phreeqc::Impl::initializeChemicalState()
{
    // Initialize temperature and pressure
    T = phreeqc.tk_x;
    P = phreeqc.patm_x * atm_to_pascal;

    // Initialize the amounts of species
    n.resize(numSpecies());

    n << PhreeqcUtils::speciesAmounts(phreeqc, aqueous_species),
         PhreeqcUtils::speciesAmounts(phreeqc, gaseous_species),
         PhreeqcUtils::speciesAmounts(phreeqc, mineral_species);

    // Initialize thermodynamic and chemical properties
    set(T, P, n);
}

auto Phreeqc::Impl::set(double T, double P) -> void
{
    // Set the current temperature and pressure of PHREEQC
    this->T = T;
    this->P = P;

    // Update the temperature member (in units of K)
    phreeqc.tk_x = T;

    // Update the temperature member (in units of celsius)
    phreeqc.tc_x = T - 273.15;

    // Update the pressure member (in units of atm)
    phreeqc.patm_x = P * pascal_to_atm;

<<<<<<< HEAD
    // Update the thermodynamic properties (T and P dependent)
=======
>>>>>>> 78a61922
    updateThermoProperties();
}

auto Phreeqc::Impl::set(double T, double P, const Vector& n) -> void
{
    // Set the current temperature and pressure of PHREEQC
    this->T = T;
    this->P = P;
<<<<<<< HEAD

    // Update the temperature member (in units of K)
    phreeqc.tk_x = T;

    // Update the temperature member (in units of celsius)
    phreeqc.tc_x = T - 273.15;

    // Update the pressure member (in units of atm)
    phreeqc.patm_x = P * pascal_to_atm;

    // Update the amounts of the species
    setSpeciesAmounts(n);

    // Update the thermodynamic properties (T and P dependent)
    updateThermoProperties();

    // Update the thermodynamic properties (T, P, and n dependent)
=======

    // Update the temperature member (in units of K)
    phreeqc.tk_x = T;

    // Update the temperature member (in units of celsius)
    phreeqc.tc_x = T - 273.15;

    // Update the pressure member (in units of atm)
    phreeqc.patm_x = P * pascal_to_atm;

    setSpeciesAmounts(n);
    updateThermoProperties();
>>>>>>> 78a61922
    updateChemicalProperties();
}

auto Phreeqc::Impl::updateThermoProperties() -> void
{
    // Set ionic strength to zero to eliminate ionic strength corrections in
    // the equilibrium constants of reactions. These ionic strength corrections
    // are used as contributions in the activities of the species, which are
    // then evaluated whenever composition changes.
    phreeqc.mu_x = 0.0;

    // Update equilibrium constants of reactions with T and P corrections.
    // This Phreeqc::k_temp call also updates density and dielectric
    // properties of water at the given T and P conditions.
    phreeqc.k_temp(phreeqc.tc_x, phreeqc.patm_x);

    // Set the ionic strength back to its original value
    phreeqc.mu_x = I;
<<<<<<< HEAD

    // Update the standard Gibbs energies of the species with T and P corrections
    standard_molar_gibbs_energies = speciesMolarGibbsEnergies();

    // Update the standard molar volumes of the species with T and P corrections
    standard_molar_volumes = speciesMolarVolumes();

    // Update the ln activity constants
    ln_activity_constants = lnActivityConstants();
=======

    // Update the standard Gibbs energies of the species with T and P corrections
    standard_molar_gibbs_energies = speciesMolarGibbsEnergies();

    // Update the standard molar volumes of the species with T and P corrections
    standard_molar_volumes = speciesMolarVolumes();
>>>>>>> 78a61922
}

auto Phreeqc::Impl::updateChemicalProperties() -> void
{
    // Update equilibrium constants of reactions with T, P, and I corrections.
    // This Phreeqc::k_temp call also updates density and dielectric
    // properties of water at the given T and P conditions.
    phreeqc.k_temp(phreeqc.tc_x, phreeqc.patm_x);
<<<<<<< HEAD

    // Update the standard Gibbs energies of the species with T, P, and I corrections
    standard_molar_gibbs_energies_TPI = speciesMolarGibbsEnergies();

    // Update the standard molar volumes of the species with T, P, and I corrections
    standard_molar_volumes_TPI = speciesMolarVolumes();

    updateAqueousProperties();

    updateGaseousProperties();

    ln_activity_coefficients = lnActivityCoefficients();

    ln_activities = lnActivities();
=======

    // Update the standard Gibbs energies of the species with T, P, and I corrections
    standard_molar_gibbs_energies_TPI = speciesMolarGibbsEnergies();

    // Update the standard molar volumes of the species with T, P, and I corrections
    standard_molar_volumes_TPI = speciesMolarVolumes();

    updateAqueousProperties();

    updateGaseousProperties();

    ln_activity_coefficients = lnActivityCoefficients();

    ln_activities = lnActivities();

    ln_activity_constants = lnActivityConstants();
>>>>>>> 78a61922

    phase_molar_volumes = phaseMolarVolumes();
}

auto Phreeqc::Impl::updateAqueousProperties() -> void
{
    // Define some auxiliary variables
    const unsigned num_aqueous_species = aqueous_species.size();
    const double ln_10 = std::log(10.0);

    // Define some auxiliary alias
    Vector& ln_g = ln_activity_coefficients_aqueous_species;
    Vector& ln_a = ln_activities_aqueous_species;

    // Allocate memory
    ln_g.resize(num_aqueous_species);
    ln_a.resize(num_aqueous_species);

    // Calculate the activity coefficients of the aqueous species
    if(phreeqc.pitzer_model || phreeqc.sit_model)
    {
        // Calculate the activity coefficients using either Pitzer or SIT models
        if(phreeqc.pitzer_model)
            phreeqc.pitzer();
        else phreeqc.sit();

        // Collect the updated activity coefficients
        unsigned ispecies = 0;
        for(auto species : aqueous_species)
            ln_g[ispecies++] = species->lg_pitzer * ln_10;
    }
    else
    {
        // Calculate the activity coefficients using conventional Phreeqc models
        phreeqc.gammas(phreeqc.mu_x);

        // Collect the updated activity coefficients
        unsigned ispecies = 0;
        for(auto species : aqueous_species)
            ln_g[ispecies++] = species->lg * ln_10;
    }

    // Calculate the natural log of the activities of the aqueous species
    for(unsigned i = 0; i < num_aqueous_species; ++i)
        ln_a[i] = std::isfinite(aqueous_species[i]->lm) ?
            ln_g[i] + aqueous_species[i]->lm*ln_10 : 0.0;

    // Get the molar amounts of the aqueous species
    const auto n_aqueous = n.head(num_aqueous_species);

    // Calculate the total amount of moles in the aqueous phase
    const double n_total = sum(n_aqueous);

    // Calculate the mole fraction of H2O
    const double nH2O = aqueous_species[iH2O]->moles;
    const double xH2O = nH2O/n_total;

    // Calculate the activity of water
    if(phreeqc.pitzer_model || phreeqc.sit_model)
        ln_a[iH2O] = std::log(phreeqc.AW);
    else
        ln_a[iH2O] = std::log(xH2O);

    // Get the molar volumes of the aqueous species with T, P, I corrections
    const auto v_aqueous = standard_molar_volumes_TPI.head(num_aqueous_species);

    // Calculate the molar volume of the aqueous phase with T, P, I corrections
    molar_volume_aqueous_phase = (n_total > 0) ? dot(v_aqueous, n_aqueous)/n_total : 0.0;
}

auto Phreeqc::Impl::updateGaseousProperties() -> void
{
    // The number of aqueous and gaseous species
    const unsigned num_aqueous_species = aqueous_species.size();
    const unsigned num_gaseous_species = gaseous_species.size();

    // Skip this function if the system has no gaseous phase
    if(num_gaseous_species == 0)
        return;

    // Define some auxiliary variables
    const double T = temperature();
    const double P = pressure();
    const double Patm = P * pascal_to_atm;
    const double Pbar = P * pascal_to_bar;

    // Define some auxiliary alias
    auto& ln_g = ln_activity_coefficients_gaseous_species;
    auto& ln_a = ln_activities_gaseous_species;

    // Allocate memory
    ln_g.resize(num_gaseous_species);
    ln_a.resize(num_gaseous_species);

    // Calculate the thermodynamic properties of the gaseous phase using Peng-Robinson EOS
    const double v = phreeqc.calc_PR(gaseous_species, Patm, T, 0.0);

    // Calculate the ln activity coefficients and ln activities of the gaseous species
    for(unsigned i = 0; i < num_gaseous_species; ++i)
    {
        const double x = gaseous_species[i]->fraction_x; // the molar fraction of the gas
        const double phi = gaseous_species[i]->pr_phi;   // the fugacity coefficient of the gas
        ln_g[i] = std::log(phi);
        ln_a[i] = std::log(x * phi * Pbar);
    }

    // Get the molar amounts of the gaseous species
    const auto n_gaseous = n.segment(num_aqueous_species, num_gaseous_species);

    // Calculate the total amount of moles in the gaseous phase
    const double n_total = sum(n_gaseous);

    // Ensure the molar volume of the phase is zero if it has zero moles
    molar_volume_gaseous_phase = (n_total > 0.0) ? v : 0.0;
}

auto Phreeqc::Impl::numElements() const -> unsigned
{
    return element_names.size();
}

auto Phreeqc::Impl::numSpecies() const -> unsigned
{
    return species_names.size();
}

auto Phreeqc::Impl::numPhases() const -> unsigned
{
    return phase_names.size();
}

auto Phreeqc::Impl::numReactions() const -> unsigned
{
    return secondary_species.size() + gaseous_species.size() + mineral_species.size();
}

<<<<<<< HEAD
auto Phreeqc::Impl::setSpeciesAmounts(VectorConstRef n) -> void
=======
auto Phreeqc::Impl::setSpeciesAmounts(const Vector& n) -> void
>>>>>>> 78a61922
{
    // Get the number of aqueous, gaseous and mineral species
    const unsigned num_aqueous = aqueous_species.size();
    const unsigned num_gaseous = gaseous_species.size();
    const unsigned num_mineral = mineral_species.size();

    // Get the segments of aqueous, gaseous and mineral species
    auto n_aqueous = n.head(num_aqueous);
    auto n_gaseous = n.segment(num_aqueous, num_gaseous);
    auto n_mineral = n.tail(num_mineral);

    // Get data related to water
    const double nH2O = n_aqueous[iH2O];
    const double massH2O = nH2O * waterMolarMass;

    // Set the copy of current molar amounts of all species in PHREEQC
    this->n = n;

    // Set the molar amounts of species and phase instances of PHREEQC
    // for calculation of phase properties such as activity coefficients,
    // phase densities, etc.

    // Set the molar amounts of the aqueous species
    for(unsigned i = 0; i < num_aqueous; ++i)
        aqueous_species[i]->moles = n_aqueous[i];

    // Set the molar amounts of the gaseous species
    for(unsigned i = 0; i < num_gaseous; ++i)
        gaseous_species[i]->moles_x = n_gaseous[i];

    // Set the molar amounts of the mineral species
    for(unsigned i = 0; i < num_mineral; ++i)
        mineral_species[i]->moles_x = n_mineral[i];

    // Check if mass of water is positive before updating aqueous properties
    if(massH2O > 0.0)
    {
        // Set the molalities of the aqueous species
        for(unsigned i = 0; i < num_aqueous; ++i)
            aqueous_species[i]->lm = std::log10(n_aqueous[i]/massH2O);

        // Update the ionic strength of the aqueous phase
        I = 0.0;
        for(auto species : aqueous_species)
            I += species->moles * species->z * species->z;
        I *= 0.5/massH2O;

        // Set the ionic strength of the aqueous solution
        phreeqc.mu_x = I;
    }
    else {
        // Ionic strength is zero as a result of zero amounts of water
        I = phreeqc.mu_x = 0.0;
    }
}

auto Phreeqc::Impl::temperature() const -> double
{
    return T;
}

auto Phreeqc::Impl::pressure() const -> double
{
    return P;
}

<<<<<<< HEAD
auto Phreeqc::Impl::speciesAmounts() const -> VectorConstRef
=======
auto Phreeqc::Impl::speciesAmounts() const -> const Vector&
>>>>>>> 78a61922
{
    return n;
}

auto Phreeqc::Impl::lnEquilibriumConstants() -> Vector
{
    // The natural log of 10
    const auto ln10 = 2.30258509299;

    // Collect the ln equilibrium constants of the reactions
    Vector ln_k(numReactions());

    auto ireaction = 0;
    for(auto species : secondary_species)
        ln_k[ireaction++] = species->lk * ln10;

    for(auto species : gaseous_species)
        ln_k[ireaction++] = species->lk * ln10;

    for(auto species : mineral_species)
        ln_k[ireaction++] = species->lk * ln10;

    return ln_k;
}

auto Phreeqc::Impl::speciesMolarVolumes() -> Vector
{
    // Define some auxiliary variables
    const auto R = universalGasConstant;

    // Collect the standard molar volumes of the species
    Vector v(numSpecies());

    auto ispecies = 0;
    for(auto species : aqueous_species)
        v[ispecies++] = species->logk[vm_tc] * cm3_to_m3;

    for(auto species : gaseous_species)
        v[ispecies++] = R*T/P;

    for(auto species : mineral_species)
        v[ispecies++] = species->logk[vm0] * cm3_to_m3;

    return v;
}

auto Phreeqc::Impl::speciesMolarGibbsEnergies() -> Vector
{
    // The universal gas constant (in units of J/(mol*K))
    const double R = universalGasConstant;
<<<<<<< HEAD

    // Calculate the natural log of the equilibrium constants
    Vector ln_k = lnEquilibriumConstants();

    // Use the LU decomposition of the stoichiometric matrix to calculate `u0`
    Vector G = lu.solve(ln_k);
    G *= -R*T;

=======

    // Calculate the natural log of the equilibrium constants
    Vector ln_k = lnEquilibriumConstants();

    // Use the LU decomposition of the stoichiometric matrix to calculate `u0`
    Vector G = lu.solve(ln_k);
    G *= -R*T;

>>>>>>> 78a61922
    return G;
}

auto Phreeqc::Impl::phaseMolarVolumes() -> Vector
{
    const unsigned num_phases = numPhases();

    Vector vphases(num_phases);

    if(num_phases > 0)
    {
        unsigned offset = 0;

        if(aqueous_species.size())
            vphases[offset++] = molar_volume_aqueous_phase;

        if(gaseous_species.size())
            vphases[offset++] = molar_volume_gaseous_phase;

        vphases.tail(num_phases - offset) = standard_molar_volumes.tail(num_phases - offset);
    }

    return vphases;
}

auto Phreeqc::Impl::lnActivityCoefficients() -> Vector
{
    const unsigned num_minerals = mineral_species.size();

    Vector ln_g(numSpecies());
    ln_g << ln_activity_coefficients_aqueous_species,
            ln_activity_coefficients_gaseous_species,
            zeros(num_minerals);

    return ln_g;
}

auto Phreeqc::Impl::lnActivityConstants() -> Vector
{
    // The number of aqueous, gaseous, and mineral species
    const unsigned num_aqueous_species = aqueous_species.size();
    const unsigned num_gaseous_species = gaseous_species.size();
    const unsigned num_mineral_species = mineral_species.size();

    // Convert pressure from pascal to bar
<<<<<<< HEAD
    const double Pbar = 1e-5 * P;
=======
    const double Pbar = 1e-5 * pressure();
>>>>>>> 78a61922

    // Calculate the ln activity constants of aqueous species
    Vector ln_activity_constants_aqueous(num_aqueous_species);
    ln_activity_constants_aqueous.fill(std::log(55.508472));
    ln_activity_constants_aqueous[iH2O] = 0.0;

    // Calculate the ln activity constants of gaseous species
    Vector ln_activity_constants_gaseous(num_gaseous_species);
    ln_activity_constants_gaseous.fill(std::log(Pbar));

    // Calculate the ln activity constants of mineral species
    Vector ln_activity_constants_mineral(num_mineral_species);
    ln_activity_constants_gaseous.fill(0.0);

    Vector res(numSpecies());
    res << ln_activity_constants_aqueous,
           ln_activity_constants_gaseous,
           ln_activity_constants_mineral;

    return res;
}

auto Phreeqc::Impl::lnActivities() -> Vector
{
    // Auxiliary variables
    const auto R = universalGasConstant;
    const auto num_minerals = mineral_species.size();

    // Collect the activities of the species
    Vector ln_a(numSpecies());
    ln_a << ln_activities_aqueous_species,
            ln_activities_gaseous_species,
            zeros(num_minerals);

    // The standard molar Gibbs energies with T and P corrections
    const auto& G0 = standard_molar_gibbs_energies;

    // The standard molar Gibbs energies with T, P, and I corrections
    const auto& G0TPI = standard_molar_gibbs_energies_TPI;

    // Here is where the ionic strength corrections on the equilibrium constants
    // of reactions are transferred to the activities of the species.
    // This is needed because standard properties should not depend on composition,
    // but only on T and P.
    ln_a += (G0TPI - G0) * 1.0/(R*T);

    return ln_a;
}

Phreeqc::Phreeqc()
: pimpl(new Impl())
{}

Phreeqc::Phreeqc(std::string database)
: pimpl(new Impl(database))
{}

Phreeqc::~Phreeqc()
{}

auto Phreeqc::temperature() const -> double
{
    return pimpl->temperature();
}

auto Phreeqc::pressure() const -> double
{
    return pimpl->pressure();
}

auto Phreeqc::speciesAmounts() const -> Vector
{
    return pimpl->speciesAmounts();
}

auto Phreeqc::numElements() const -> unsigned
{
    return pimpl->numElements();
}

auto Phreeqc::numSpecies() const -> unsigned
{
    return pimpl->numSpecies();
}

auto Phreeqc::numPhases() const -> unsigned
{
    return pimpl->numPhases();
}

auto Phreeqc::numSpeciesInPhase(Index iphase) const -> unsigned
{
    const unsigned num_aqueous = pimpl->aqueous_species.size();
    const unsigned num_gaseous = pimpl->gaseous_species.size();

    // Ensure `index` is not out-of-bound
    Assert(iphase < numPhases(),
        "Cannot get the number of species in phase with index "
        "`" + std::to_string(iphase) + "`.", "The given index is out of range.")

    // Return the number of aqueous species
    if(iphase == 0) return num_aqueous;

    // Return the number of gaseous species if they exist
    if(iphase == 1 && num_gaseous) return num_gaseous;

    // Return 1 as all mineral phases only have one species
    return 1;
}

auto Phreeqc::elementName(Index ielement) const -> std::string
{
    return pimpl->element_names[ielement];
}

auto Phreeqc::elementMolarMass(Index ielement) const -> double
{
    return pimpl->element_molar_masses[ielement];
}

auto Phreeqc::elementStoichiometry(Index ispecies, Index ielement) const -> double
{
    return pimpl->formula_matrix(ielement, ispecies);
}

auto Phreeqc::speciesName(Index ispecies) const -> std::string
{
    return pimpl->species_names[ispecies];
}

auto Phreeqc::phaseName(Index iphase) const -> std::string
{
    return pimpl->phase_names[iphase];
}

auto Phreeqc::set(double T, double P) -> void
{
    pimpl->set(T, P);
}

auto Phreeqc::set(double T, double P, VectorConstRef n) -> void
{
    pimpl->set(T, P, n);
}

auto Phreeqc::load(std::string database) -> void
{
    // Resets this instance before loading a new database file
    reset(); pimpl->load(database);
}

auto Phreeqc::execute(std::string input, std::string output) -> void
{
    pimpl->execute(input, output);
}

auto Phreeqc::execute(std::string input) -> void
{
    pimpl->execute(input, {});
}

auto Phreeqc::reset() -> void
{
    pimpl.reset(new Phreeqc::Impl());
}

auto Phreeqc::reactions() const -> const std::vector<ReactionEquation>&
{
    return pimpl->reactions;
}

auto Phreeqc::stoichiometricMatrix() const -> Matrix
{
    return pimpl->stoichiometric_matrix;
}

auto Phreeqc::standardMolarGibbsEnergies() const -> Vector
{
    return pimpl->standard_molar_gibbs_energies;
}

auto Phreeqc::standardMolarEnthalpies() const -> Vector
{
    return zeros(numSpecies());
}

auto Phreeqc::standardMolarVolumes() const -> Vector
{
    return pimpl->standard_molar_volumes;
}

auto Phreeqc::standardMolarHeatCapacitiesConstP() const -> Vector
{
    return zeros(numSpecies());
}

auto Phreeqc::standardMolarHeatCapacitiesConstV() const -> Vector
{
    return zeros(numSpecies());
}

auto Phreeqc::lnActivityCoefficients() const -> Vector
{
    return pimpl->lnActivityCoefficients();
}

auto Phreeqc::lnActivityConstants() const -> Vector
{
    return pimpl->lnActivityConstants();
}

auto Phreeqc::lnActivities() const -> Vector
{
    return pimpl->lnActivities();
}

auto Phreeqc::lnEquilibriumConstants() const -> Vector
{
    return pimpl->lnEquilibriumConstants();
}

auto Phreeqc::phaseMolarVolumes() const -> Vector
{
    return pimpl->phaseMolarVolumes();
}

auto Phreeqc::properties(ThermoModelResult& res, double T, double P) -> void
{
<<<<<<< HEAD
    // Update the temperature and pressure of the Phreeqc instance
    set(T, P);

    // Set the thermodynamic properties of the phases and species
    res.standardPartialMolarGibbsEnergies().val = pimpl->standard_molar_gibbs_energies;
    res.standardPartialMolarVolumes().val = pimpl->standard_molar_volumes;
    res.lnActivityConstants().val = pimpl->ln_activity_constants;
=======
    // Auxiliary alias
    const auto& G0 = pimpl->standard_molar_gibbs_energies;
    const auto& V0 = pimpl->standard_molar_volumes;

    // The number of species in the phase
    const Index nspecies = numSpeciesInPhase(iphase);

    // The index of the first species in the phase
    const Index ifirst = indexFirstSpeciesInPhase(iphase);
        
    // Update the temperature and pressure of the Phreeqc instance
    set(T, P);

    // The thermodynamic properties of the given phase
    PhaseThermoModelResult res(nspecies);

    // Set the thermodynamic properties of given phase
    res.standard_partial_molar_gibbs_energies.val = G0.segment(ifirst, nspecies);
    res.standard_partial_molar_volumes.val = V0.segment(ifirst, nspecies);

    return res;
>>>>>>> 78a61922
}

auto Phreeqc::properties(ChemicalModelResult& res, double T, double P, VectorConstRef n) -> void
{
<<<<<<< HEAD
    // Update the temperature, pressure, and species amounts of the Phreeqc instance
    set(T, P, n);

    // Set the molar volumes of the phases, ln activity coefficients and ln activities of all species
    res.phaseMolarVolumes().val = pimpl->phase_molar_volumes;
    res.lnActivityCoefficients().val = pimpl->ln_activity_coefficients;
    res.lnActivities().val = pimpl->ln_activities;
=======
    // Auxiliary alias
    auto& n          = pimpl->n;
    const auto& v    = pimpl->phase_molar_volumes;
    const auto& ln_g = pimpl->ln_activity_coefficients;
    const auto& ln_c = pimpl->ln_activity_constants;
    const auto& ln_a = pimpl->ln_activities;

    // Get the number of species in the given phase
    Index size = numSpeciesInPhase(iphase);

    // Get the index of the first species in the given phase
    Index offset = indexFirstSpeciesInPhase(iphase);

    // Update the molar amounts of the species in the give phase
    n.segment(offset, size) = nphase;

    // Update the temperature, pressure, and species amounts of the Phreeqc instance
    set(T, P, n);
>>>>>>> 78a61922

    // The number of phases
    const Index num_phases = numPhases();

    // Set the molar derivatives of the activities
    Index offset = 0;
    for(Index iphase = 0; iphase < num_phases; ++iphase)
    {
        // The number of species in the current phase
        const Index size = numSpeciesInPhase(iphase);

        // The species amounts in the current phase
        const auto np = n.segment(offset, size);

<<<<<<< HEAD
        // Set d(ln(a))/dn to d(ln(x))/dn, where x is mole fractions
        res.lnActivities().ddn.block(offset, offset, size, size) = -1.0/sum(np) * ones(size, size);
        res.lnActivities().ddn.block(offset, offset, size, size).diagonal() += 1.0/np;
=======
    // Set the chemical properties of given phase
    res.molar_volume.val = v[iphase];
    res.ln_activity_coefficients.val = ln_g.segment(ifirst, nspecies);
    res.ln_activity_constants.val = ln_c.segment(ifirst, nspecies);
    res.ln_activities.val = ln_a.segment(ifirst, nspecies);
>>>>>>> 78a61922

        offset += size;
    }
}

auto Phreeqc::clone() const -> std::shared_ptr<Interface>
{
    return std::make_shared<Phreeqc>(*this);
}

auto Phreeqc::phreeqc() -> PHREEQC&
{
    return pimpl->phreeqc;
}

auto Phreeqc::phreeqc() const -> const PHREEQC&
{
    return pimpl->phreeqc;
}

} // namespace Reaktoro

#else

// Reaktoro includes
#include <Reaktoro/Common/Exception.hpp>

// Define a dummy PHREEQC class
class PHREEQC
{};

namespace Reaktoro {

auto throwPhreeqcNotBuiltError() -> void
{
    RuntimeError("Cannot use the Phreeqc interface.",
        "Reaktoro was not built with Phreeqc support. Compile Reaktoro with "
        "the cmake parameter -DLINK_PHREEQC=ON.");
}

struct Phreeqc::Impl
{
    PHREEQC phreeqc;
};

Phreeqc::Phreeqc()
{
    throwPhreeqcNotBuiltError();
}

Phreeqc::Phreeqc(std::string database)
{
    throwPhreeqcNotBuiltError();
}

Phreeqc::~Phreeqc()
{
    throwPhreeqcNotBuiltError();
}

auto Phreeqc::temperature() const -> double
{
    throwPhreeqcNotBuiltError();
    return {};
}

auto Phreeqc::pressure() const -> double
{
    throwPhreeqcNotBuiltError();
    return {};
}

auto Phreeqc::speciesAmounts() const -> Vector
{
    throwPhreeqcNotBuiltError();
    return {};
}

auto Phreeqc::numElements() const -> unsigned
{
    throwPhreeqcNotBuiltError();
    return {};
}

auto Phreeqc::numSpecies() const -> unsigned
{
    throwPhreeqcNotBuiltError();
    return {};
}

auto Phreeqc::numPhases() const -> unsigned
{
    throwPhreeqcNotBuiltError();
    return {};
}

auto Phreeqc::numSpeciesInPhase(Index iphase) const -> unsigned
{
    throwPhreeqcNotBuiltError();
    return {};
}

auto Phreeqc::elementName(Index ielement) const -> std::string
{
    throwPhreeqcNotBuiltError();
    return {};
}

auto Phreeqc::elementMolarMass(Index ielement) const -> double
{
    throwPhreeqcNotBuiltError();
    return {};
}

auto Phreeqc::elementStoichiometry(Index ispecies, Index ielement) const -> double
{
    throwPhreeqcNotBuiltError();
    return {};
}

auto Phreeqc::speciesName(Index ispecies) const -> std::string
{
    throwPhreeqcNotBuiltError();
    return {};
}

auto Phreeqc::phaseName(Index iphase) const -> std::string
{
    throwPhreeqcNotBuiltError();
    return {};
}

auto Phreeqc::properties(double T, double P) -> ThermoModelResult
{
    throwPhreeqcNotBuiltError();
    return {};
}

auto Phreeqc::properties(double T, double P, VectorConstRef n) -> ChemicalModelResult
{
    throwPhreeqcNotBuiltError();
    return {};
}

auto Phreeqc::clone() const -> std::shared_ptr<Interface>
{
    return std::make_shared<Phreeqc>(*this);
}

auto Phreeqc::set(double T, double P) -> void
{
    throwPhreeqcNotBuiltError();
}

auto Phreeqc::set(double T, double P, VectorConstRef n) -> void
{
    throwPhreeqcNotBuiltError();
}

auto Phreeqc::standardMolarGibbsEnergies() const -> Vector
{
    throwPhreeqcNotBuiltError();
    return {};
}

auto Phreeqc::standardMolarEnthalpies() const -> Vector
{
    throwPhreeqcNotBuiltError();
    return {};
}

auto Phreeqc::standardMolarVolumes() const -> Vector
{
    throwPhreeqcNotBuiltError();
    return {};
}

auto Phreeqc::standardMolarHeatCapacitiesConstP() const -> Vector
{
    throwPhreeqcNotBuiltError();
    return {};
}

auto Phreeqc::standardMolarHeatCapacitiesConstV() const -> Vector
{
    throwPhreeqcNotBuiltError();
    return {};
}

auto Phreeqc::lnActivityCoefficients() const -> Vector
{
    throwPhreeqcNotBuiltError();
    return {};
}

auto Phreeqc::lnActivities() const -> Vector
{
    throwPhreeqcNotBuiltError();
    return {};
}

auto Phreeqc::phaseMolarVolumes() const -> Vector
{
    throwPhreeqcNotBuiltError();
    return {};
}

auto Phreeqc::phreeqc() -> PHREEQC&
{
    throwPhreeqcNotBuiltError();
    return pimpl->phreeqc;
}

auto Phreeqc::phreeqc() const -> const PHREEQC&
{
    throwPhreeqcNotBuiltError();
    return pimpl->phreeqc;
}

} // namespace Reaktoro

#endif<|MERGE_RESOLUTION|>--- conflicted
+++ resolved
@@ -178,7 +178,6 @@
 
     // The standard molar volumes of the species with T and P corrections
     Vector standard_molar_volumes;
-<<<<<<< HEAD
 
     // The standard molar Gibbs energies of the species with T, P, and I corrections
     Vector standard_molar_gibbs_energies_TPI;
@@ -186,15 +185,6 @@
     // The standard molar volumes of the species with T, P, and I corrections
     Vector standard_molar_volumes_TPI;
 
-=======
-
-    // The standard molar Gibbs energies of the species with T, P, and I corrections
-    Vector standard_molar_gibbs_energies_TPI;
-
-    // The standard molar volumes of the species with T, P, and I corrections
-    Vector standard_molar_volumes_TPI;
-
->>>>>>> 78a61922
     // The molar volume of the aqueous phase with T, P, and I corrections
     double molar_volume_aqueous_phase;
 
@@ -300,11 +290,7 @@
     auto pressure() const -> double;
 
     // Return the molar amounts of the species (in units of mol)
-<<<<<<< HEAD
     auto speciesAmounts() const -> VectorConstRef;
-=======
-    auto speciesAmounts() const -> const Vector&;
->>>>>>> 78a61922
 
     // Return the ln equilibrium constants of the reactions
     auto lnEquilibriumConstants() -> Vector;
@@ -715,10 +701,7 @@
     // Update the pressure member (in units of atm)
     phreeqc.patm_x = P * pascal_to_atm;
 
-<<<<<<< HEAD
     // Update the thermodynamic properties (T and P dependent)
-=======
->>>>>>> 78a61922
     updateThermoProperties();
 }
 
@@ -727,7 +710,6 @@
     // Set the current temperature and pressure of PHREEQC
     this->T = T;
     this->P = P;
-<<<<<<< HEAD
 
     // Update the temperature member (in units of K)
     phreeqc.tk_x = T;
@@ -745,20 +727,6 @@
     updateThermoProperties();
 
     // Update the thermodynamic properties (T, P, and n dependent)
-=======
-
-    // Update the temperature member (in units of K)
-    phreeqc.tk_x = T;
-
-    // Update the temperature member (in units of celsius)
-    phreeqc.tc_x = T - 273.15;
-
-    // Update the pressure member (in units of atm)
-    phreeqc.patm_x = P * pascal_to_atm;
-
-    setSpeciesAmounts(n);
-    updateThermoProperties();
->>>>>>> 78a61922
     updateChemicalProperties();
 }
 
@@ -777,7 +745,6 @@
 
     // Set the ionic strength back to its original value
     phreeqc.mu_x = I;
-<<<<<<< HEAD
 
     // Update the standard Gibbs energies of the species with T and P corrections
     standard_molar_gibbs_energies = speciesMolarGibbsEnergies();
@@ -787,14 +754,6 @@
 
     // Update the ln activity constants
     ln_activity_constants = lnActivityConstants();
-=======
-
-    // Update the standard Gibbs energies of the species with T and P corrections
-    standard_molar_gibbs_energies = speciesMolarGibbsEnergies();
-
-    // Update the standard molar volumes of the species with T and P corrections
-    standard_molar_volumes = speciesMolarVolumes();
->>>>>>> 78a61922
 }
 
 auto Phreeqc::Impl::updateChemicalProperties() -> void
@@ -803,7 +762,6 @@
     // This Phreeqc::k_temp call also updates density and dielectric
     // properties of water at the given T and P conditions.
     phreeqc.k_temp(phreeqc.tc_x, phreeqc.patm_x);
-<<<<<<< HEAD
 
     // Update the standard Gibbs energies of the species with T, P, and I corrections
     standard_molar_gibbs_energies_TPI = speciesMolarGibbsEnergies();
@@ -818,24 +776,6 @@
     ln_activity_coefficients = lnActivityCoefficients();
 
     ln_activities = lnActivities();
-=======
-
-    // Update the standard Gibbs energies of the species with T, P, and I corrections
-    standard_molar_gibbs_energies_TPI = speciesMolarGibbsEnergies();
-
-    // Update the standard molar volumes of the species with T, P, and I corrections
-    standard_molar_volumes_TPI = speciesMolarVolumes();
-
-    updateAqueousProperties();
-
-    updateGaseousProperties();
-
-    ln_activity_coefficients = lnActivityCoefficients();
-
-    ln_activities = lnActivities();
-
-    ln_activity_constants = lnActivityConstants();
->>>>>>> 78a61922
 
     phase_molar_volumes = phaseMolarVolumes();
 }
@@ -972,11 +912,7 @@
     return secondary_species.size() + gaseous_species.size() + mineral_species.size();
 }
 
-<<<<<<< HEAD
 auto Phreeqc::Impl::setSpeciesAmounts(VectorConstRef n) -> void
-=======
-auto Phreeqc::Impl::setSpeciesAmounts(const Vector& n) -> void
->>>>>>> 78a61922
 {
     // Get the number of aqueous, gaseous and mineral species
     const unsigned num_aqueous = aqueous_species.size();
@@ -1043,11 +979,7 @@
     return P;
 }
 
-<<<<<<< HEAD
 auto Phreeqc::Impl::speciesAmounts() const -> VectorConstRef
-=======
-auto Phreeqc::Impl::speciesAmounts() const -> const Vector&
->>>>>>> 78a61922
 {
     return n;
 }
@@ -1098,7 +1030,6 @@
 {
     // The universal gas constant (in units of J/(mol*K))
     const double R = universalGasConstant;
-<<<<<<< HEAD
 
     // Calculate the natural log of the equilibrium constants
     Vector ln_k = lnEquilibriumConstants();
@@ -1107,16 +1038,6 @@
     Vector G = lu.solve(ln_k);
     G *= -R*T;
 
-=======
-
-    // Calculate the natural log of the equilibrium constants
-    Vector ln_k = lnEquilibriumConstants();
-
-    // Use the LU decomposition of the stoichiometric matrix to calculate `u0`
-    Vector G = lu.solve(ln_k);
-    G *= -R*T;
-
->>>>>>> 78a61922
     return G;
 }
 
@@ -1162,29 +1083,15 @@
     const unsigned num_mineral_species = mineral_species.size();
 
     // Convert pressure from pascal to bar
-<<<<<<< HEAD
     const double Pbar = 1e-5 * P;
-=======
-    const double Pbar = 1e-5 * pressure();
->>>>>>> 78a61922
-
-    // Calculate the ln activity constants of aqueous species
-    Vector ln_activity_constants_aqueous(num_aqueous_species);
-    ln_activity_constants_aqueous.fill(std::log(55.508472));
-    ln_activity_constants_aqueous[iH2O] = 0.0;
-
-    // Calculate the ln activity constants of gaseous species
-    Vector ln_activity_constants_gaseous(num_gaseous_species);
-    ln_activity_constants_gaseous.fill(std::log(Pbar));
-
-    // Calculate the ln activity constants of mineral species
-    Vector ln_activity_constants_mineral(num_mineral_species);
-    ln_activity_constants_gaseous.fill(0.0);
 
     Vector res(numSpecies());
-    res << ln_activity_constants_aqueous,
-           ln_activity_constants_gaseous,
-           ln_activity_constants_mineral;
+    res << constants(num_aqueous_species, std::log(55.508472)),
+           constants(num_gaseous_species, std::log(Pbar)),
+           zeros(num_mineral_species);
+
+    // The ln activity constant for water is zero
+    res[iH2O] = 0.0;
 
     return res;
 }
@@ -1395,7 +1302,6 @@
 
 auto Phreeqc::properties(ThermoModelResult& res, double T, double P) -> void
 {
-<<<<<<< HEAD
     // Update the temperature and pressure of the Phreeqc instance
     set(T, P);
 
@@ -1403,34 +1309,10 @@
     res.standardPartialMolarGibbsEnergies().val = pimpl->standard_molar_gibbs_energies;
     res.standardPartialMolarVolumes().val = pimpl->standard_molar_volumes;
     res.lnActivityConstants().val = pimpl->ln_activity_constants;
-=======
-    // Auxiliary alias
-    const auto& G0 = pimpl->standard_molar_gibbs_energies;
-    const auto& V0 = pimpl->standard_molar_volumes;
-
-    // The number of species in the phase
-    const Index nspecies = numSpeciesInPhase(iphase);
-
-    // The index of the first species in the phase
-    const Index ifirst = indexFirstSpeciesInPhase(iphase);
-        
-    // Update the temperature and pressure of the Phreeqc instance
-    set(T, P);
-
-    // The thermodynamic properties of the given phase
-    PhaseThermoModelResult res(nspecies);
-
-    // Set the thermodynamic properties of given phase
-    res.standard_partial_molar_gibbs_energies.val = G0.segment(ifirst, nspecies);
-    res.standard_partial_molar_volumes.val = V0.segment(ifirst, nspecies);
-
-    return res;
->>>>>>> 78a61922
 }
 
 auto Phreeqc::properties(ChemicalModelResult& res, double T, double P, VectorConstRef n) -> void
 {
-<<<<<<< HEAD
     // Update the temperature, pressure, and species amounts of the Phreeqc instance
     set(T, P, n);
 
@@ -1438,26 +1320,6 @@
     res.phaseMolarVolumes().val = pimpl->phase_molar_volumes;
     res.lnActivityCoefficients().val = pimpl->ln_activity_coefficients;
     res.lnActivities().val = pimpl->ln_activities;
-=======
-    // Auxiliary alias
-    auto& n          = pimpl->n;
-    const auto& v    = pimpl->phase_molar_volumes;
-    const auto& ln_g = pimpl->ln_activity_coefficients;
-    const auto& ln_c = pimpl->ln_activity_constants;
-    const auto& ln_a = pimpl->ln_activities;
-
-    // Get the number of species in the given phase
-    Index size = numSpeciesInPhase(iphase);
-
-    // Get the index of the first species in the given phase
-    Index offset = indexFirstSpeciesInPhase(iphase);
-
-    // Update the molar amounts of the species in the give phase
-    n.segment(offset, size) = nphase;
-
-    // Update the temperature, pressure, and species amounts of the Phreeqc instance
-    set(T, P, n);
->>>>>>> 78a61922
 
     // The number of phases
     const Index num_phases = numPhases();
@@ -1472,17 +1334,9 @@
         // The species amounts in the current phase
         const auto np = n.segment(offset, size);
 
-<<<<<<< HEAD
         // Set d(ln(a))/dn to d(ln(x))/dn, where x is mole fractions
         res.lnActivities().ddn.block(offset, offset, size, size) = -1.0/sum(np) * ones(size, size);
         res.lnActivities().ddn.block(offset, offset, size, size).diagonal() += 1.0/np;
-=======
-    // Set the chemical properties of given phase
-    res.molar_volume.val = v[iphase];
-    res.ln_activity_coefficients.val = ln_g.segment(ifirst, nspecies);
-    res.ln_activity_constants.val = ln_c.segment(ifirst, nspecies);
-    res.ln_activities.val = ln_a.segment(ifirst, nspecies);
->>>>>>> 78a61922
 
         offset += size;
     }
